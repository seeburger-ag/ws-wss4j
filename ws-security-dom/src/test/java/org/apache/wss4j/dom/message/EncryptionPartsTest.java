/**
 * Licensed to the Apache Software Foundation (ASF) under one
 * or more contributor license agreements. See the NOTICE file
 * distributed with this work for additional information
 * regarding copyright ownership. The ASF licenses this file
 * to you under the Apache License, Version 2.0 (the
 * "License"); you may not use this file except in compliance
 * with the License. You may obtain a copy of the License at
 *
 * http://www.apache.org/licenses/LICENSE-2.0
 *
 * Unless required by applicable law or agreed to in writing,
 * software distributed under the License is distributed on an
 * "AS IS" BASIS, WITHOUT WARRANTIES OR CONDITIONS OF ANY
 * KIND, either express or implied. See the License for the
 * specific language governing permissions and limitations
 * under the License.
 */

package org.apache.wss4j.dom.message;

import org.apache.wss4j.dom.SOAPConstants;
import org.apache.wss4j.dom.WSDataRef;
import org.apache.wss4j.dom.WSSConfig;
import org.apache.wss4j.dom.WSSecurityEngine;
import org.apache.wss4j.dom.WSConstants;
import org.apache.wss4j.dom.WSSecurityEngineResult;
import org.apache.wss4j.dom.common.KeystoreCallbackHandler;
import org.apache.wss4j.dom.common.SOAPUtil;
import org.apache.wss4j.dom.common.SecurityTestUtil;
import org.apache.wss4j.dom.handler.WSHandlerResult;
import org.apache.wss4j.common.WSEncryptionPart;
import org.apache.wss4j.common.crypto.Crypto;
import org.apache.wss4j.common.crypto.CryptoFactory;
import org.apache.wss4j.common.ext.WSSecurityException;
import org.apache.wss4j.common.util.XMLUtils;
import org.apache.wss4j.dom.util.WSSecurityUtil;
import org.w3c.dom.Document;
import org.w3c.dom.Element;

import javax.security.auth.callback.CallbackHandler;
import javax.xml.namespace.QName;

import java.util.List;

/**
 * This is some unit tests for encryption using encryption using parts. Note that the "soapMsg" below
 * has a custom header added.
 */
public class EncryptionPartsTest extends org.junit.Assert {
    private static final org.slf4j.Logger LOG = 
        org.slf4j.LoggerFactory.getLogger(EncryptionPartsTest.class);
    private static final String SOAPMSG = "<?xml version=\"1.0\" encoding=\"UTF-8\"?>" +
            "<soapenv:Envelope xmlns:foo=\"urn:foo.bar\" xmlns:soapenv=\"http://schemas.xmlsoap.org/soap/envelope/\" xmlns:xsd=\"http://www.w3.org/2001/XMLSchema\" xmlns:xsi=\"http://www.w3.org/2001/XMLSchema-instance\">" +
            "   <soapenv:Header>" +
            "       <foo:bar1>baz1</foo:bar1>" + 
            "       <foo:foobar>baz</foo:foobar>" + 
            "       <foo:bar2>baz2</foo:bar2>" +
            "   </soapenv:Header>" +
            "   <soapenv:Body>" +
            "      <ns1:testMethod xmlns:ns1=\"http://axis/service/security/test6/LogTestService8\"></ns1:testMethod>" +
            "   </soapenv:Body>" +
            "</soapenv:Envelope>";
    private static final String SOAPMSG_MULTIPLE = "<?xml version=\"1.0\" encoding=\"UTF-8\"?>" +
        "<soapenv:Envelope xmlns:foo=\"urn:foo.bar\" xmlns:soapenv=\"http://schemas.xmlsoap.org/soap/envelope/\" xmlns:xsd=\"http://www.w3.org/2001/XMLSchema\" xmlns:xsi=\"http://www.w3.org/2001/XMLSchema-instance\">" +
        "   <soapenv:Header>" +
        "       <foo:foobar>baz</foo:foobar>" + 
        "   </soapenv:Header>" +
        "   <soapenv:Body>" +
        "      <ns1:testMethod xmlns:ns1=\"http://axis/service/security/test6/LogTestService8\">asf1</ns1:testMethod>" +
        "      <ns1:testMethod xmlns:ns1=\"http://axis/service/security/test6/LogTestService8\">asf2</ns1:testMethod>" +
        "   </soapenv:Body>" +
        "</soapenv:Envelope>";

    private WSSecurityEngine secEngine = new WSSecurityEngine();
    private CallbackHandler callbackHandler = new KeystoreCallbackHandler();
    private Crypto crypto = null;
    
    @org.junit.AfterClass
    public static void cleanup() throws Exception {
        SecurityTestUtil.cleanup();
    }
    
    public EncryptionPartsTest() throws Exception {
        crypto = CryptoFactory.getInstance();
        WSSConfig.init();
    }

    /**
     * Test encrypting a custom SOAP header
     */
    @SuppressWarnings("unchecked")
    @org.junit.Test
    public void testSOAPHeader() throws Exception {
        WSSecEncrypt encrypt = new WSSecEncrypt();
        encrypt.setUserInfo("16c73ab6-b892-458f-abf5-2f875f74882e", "security");
        encrypt.setKeyIdentifierType(WSConstants.ISSUER_SERIAL);

        Document doc = SOAPUtil.toSOAPPart(SOAPMSG);
        WSSecHeader secHeader = new WSSecHeader();
        secHeader.insertSecurityHeader(doc);
        
        WSEncryptionPart encP =
            new WSEncryptionPart(
                "foobar",
                "urn:foo.bar",
                "");
        encrypt.getParts().add(encP);
        
        Document encryptedDoc = encrypt.build(doc, crypto, secHeader);
        
        if (LOG.isDebugEnabled()) {
            String outputString = 
                XMLUtils.PrettyDocumentToString(encryptedDoc);
            LOG.debug(outputString);
        }
        
<<<<<<< HEAD
        WSHandlerResult results = verify(encryptedDoc);
=======
        List<WSSecurityEngineResult> results = verify(encryptedDoc);
>>>>>>> d886cd0c
        
        WSSecurityEngineResult actionResult = 
            results.getActionResults().get(WSConstants.ENCR).get(0);
        assertTrue(actionResult != null);
        assertFalse(actionResult.isEmpty());
        final java.util.List<WSDataRef> refs =
            (java.util.List<WSDataRef>) actionResult.get(WSSecurityEngineResult.TAG_DATA_REF_URIS);
        
        assertEquals(WSConstants.KEYTRANSPORT_RSAOEP, 
                actionResult.get(WSSecurityEngineResult.TAG_ENCRYPTED_KEY_TRANSPORT_METHOD));
        
        WSDataRef wsDataRef = refs.get(0);
        String xpath = wsDataRef.getXpath();
        assertEquals("/soapenv:Envelope/soapenv:Header/foo:foobar", xpath);
        assertEquals(WSConstants.AES_128, wsDataRef.getAlgorithm());
        QName expectedQName = new QName("urn:foo.bar", "foobar");
        assertEquals(expectedQName, wsDataRef.getName());
        
        Element encryptedElement = wsDataRef.getEncryptedElement();
        assertNotNull(encryptedElement);
        assertEquals(WSConstants.ENC_NS, encryptedElement.getNamespaceURI());
    }
    
    @org.junit.Test
    public void testOptionalSOAPHeaderPresent() throws Exception {
        WSSecEncrypt encrypt = new WSSecEncrypt();
        encrypt.setUserInfo("16c73ab6-b892-458f-abf5-2f875f74882e", "security");
        encrypt.setKeyIdentifierType(WSConstants.ISSUER_SERIAL);

        Document doc = SOAPUtil.toSOAPPart(SOAPMSG);
        WSSecHeader secHeader = new WSSecHeader();
        secHeader.insertSecurityHeader(doc);
        
        WSEncryptionPart encP =
            new WSEncryptionPart(
                "foobar",
                "urn:foo.bar",
                "");
        encP.setRequired(false);
        encrypt.getParts().add(encP);
        String soapNamespace = WSSecurityUtil.getSOAPNamespace(doc.getDocumentElement());
        encP = 
            new WSEncryptionPart(
                WSConstants.ELEM_BODY, 
                soapNamespace, 
                "Content"
            );
        encrypt.getParts().add(encP);
        
        Document encryptedDoc = encrypt.build(doc, crypto, secHeader);
        
        if (LOG.isDebugEnabled()) {
            String outputString = 
                XMLUtils.PrettyDocumentToString(encryptedDoc);
            LOG.debug(outputString);
        }
        
        verify(encryptedDoc);
    }
    
    @org.junit.Test
    public void testOptionalSOAPHeaderNotPresent() throws Exception {
        WSSecEncrypt encrypt = new WSSecEncrypt();
        encrypt.setUserInfo("16c73ab6-b892-458f-abf5-2f875f74882e", "security");
        encrypt.setKeyIdentifierType(WSConstants.ISSUER_SERIAL);

        Document doc = SOAPUtil.toSOAPPart(SOAPUtil.SAMPLE_SOAP_MSG);
        WSSecHeader secHeader = new WSSecHeader();
        secHeader.insertSecurityHeader(doc);
        
        WSEncryptionPart encP =
            new WSEncryptionPart(
                "foobar",
                "urn:foo.bar",
                "");
        encP.setRequired(false);
        encrypt.getParts().add(encP);
        String soapNamespace = WSSecurityUtil.getSOAPNamespace(doc.getDocumentElement());
        encP = 
            new WSEncryptionPart(
                WSConstants.ELEM_BODY, 
                soapNamespace, 
                "Content"
            );
        encrypt.getParts().add(encP);
        
        Document encryptedDoc = encrypt.build(doc, crypto, secHeader);
        
        if (LOG.isDebugEnabled()) {
            String outputString = 
                XMLUtils.PrettyDocumentToString(encryptedDoc);
            LOG.debug(outputString);
        }
        
        verify(encryptedDoc);
    }
    
    @org.junit.Test
    public void testRequiredSOAPHeaderNotPresent() throws Exception {
        WSSecEncrypt encrypt = new WSSecEncrypt();
        encrypt.setUserInfo("16c73ab6-b892-458f-abf5-2f875f74882e", "security");
        encrypt.setKeyIdentifierType(WSConstants.ISSUER_SERIAL);

        Document doc = SOAPUtil.toSOAPPart(SOAPUtil.SAMPLE_SOAP_MSG);
        WSSecHeader secHeader = new WSSecHeader();
        secHeader.insertSecurityHeader(doc);
        
        WSEncryptionPart encP =
            new WSEncryptionPart(
                "foobar",
                "urn:foo.bar",
                "");
        encrypt.getParts().add(encP);
        String soapNamespace = WSSecurityUtil.getSOAPNamespace(doc.getDocumentElement());
        encP = 
            new WSEncryptionPart(
                WSConstants.ELEM_BODY, 
                soapNamespace, 
                "Content"
            );
        encrypt.getParts().add(encP);
        
        try {
            encrypt.build(doc, crypto, secHeader);
            fail("Failure expected on not encrypting a required element");
        } catch (WSSecurityException ex) {
            // expected
        }
    }
    
    
    /**
     * Test encrypting a custom SOAP header using wsse11:EncryptedHeader
     */
    @SuppressWarnings("unchecked")
    @org.junit.Test
    public void testSOAPEncryptedHeader() throws Exception {
        WSSecEncrypt encrypt = new WSSecEncrypt();
        encrypt.setUserInfo("16c73ab6-b892-458f-abf5-2f875f74882e", "security");
        encrypt.setKeyIdentifierType(WSConstants.ISSUER_SERIAL);

        Document doc = SOAPUtil.toSOAPPart(SOAPMSG);
        WSSecHeader secHeader = new WSSecHeader();
        secHeader.insertSecurityHeader(doc);
        
        WSEncryptionPart encP =
            new WSEncryptionPart(
                "foobar",
                "urn:foo.bar",
                "Header");
        encrypt.getParts().add(encP);
        
        Document encryptedDoc = encrypt.build(doc, crypto, secHeader);
        
        String outputString = 
            XMLUtils.PrettyDocumentToString(encryptedDoc);
        if (LOG.isDebugEnabled()) {
            LOG.debug(outputString);
        }
        assertTrue(outputString.contains("wsse11:EncryptedHeader"));
        assertFalse(outputString.contains("foo:foobar"));
        
        WSHandlerResult results = verify(encryptedDoc);
        
        WSSecurityEngineResult actionResult =
                results.getActionResults().get(WSConstants.ENCR).get(0);
        assertTrue(actionResult != null);
        assertFalse(actionResult.isEmpty());
        final java.util.List<WSDataRef> refs =
            (java.util.List<WSDataRef>) actionResult.get(WSSecurityEngineResult.TAG_DATA_REF_URIS);
        
        assertEquals(WSConstants.KEYTRANSPORT_RSAOEP, 
                actionResult.get(WSSecurityEngineResult.TAG_ENCRYPTED_KEY_TRANSPORT_METHOD));
        
        WSDataRef wsDataRef = refs.get(0);
        String xpath = wsDataRef.getXpath();
        assertEquals("/soapenv:Envelope/soapenv:Header/foo:foobar", xpath);
    }
    
    /**
     * Test encrypting a custom SOAP header with a bad localname
     */
    @org.junit.Test
    public void testBadLocalname() throws Exception {
        WSSecEncrypt encrypt = new WSSecEncrypt();
        encrypt.setUserInfo("16c73ab6-b892-458f-abf5-2f875f74882e", "security");
        encrypt.setKeyIdentifierType(WSConstants.ISSUER_SERIAL);

        Document doc = SOAPUtil.toSOAPPart(SOAPMSG);

        WSSecHeader secHeader = new WSSecHeader();
        secHeader.insertSecurityHeader(doc);
        
        WSEncryptionPart encP =
            new WSEncryptionPart(
                "foobar2",
                "urn:foo.bar",
                "");
        encrypt.getParts().add(encP);
        
        try {
            encrypt.build(doc, crypto, secHeader);
            fail("Failure expected on a bad localname");
        } catch (WSSecurityException ex) {
            // expected
        }
    }
    
    
    /**
     * Test encrypting a custom SOAP header with a bad namespace
     */
    @org.junit.Test
    public void testBadNamespace() throws Exception {
        WSSecEncrypt encrypt = new WSSecEncrypt();
        encrypt.setUserInfo("16c73ab6-b892-458f-abf5-2f875f74882e", "security");
        encrypt.setKeyIdentifierType(WSConstants.ISSUER_SERIAL);

        Document doc = SOAPUtil.toSOAPPart(SOAPMSG);

        WSSecHeader secHeader = new WSSecHeader();
        secHeader.insertSecurityHeader(doc);
        
        WSEncryptionPart encP =
            new WSEncryptionPart(
                "foobar",
                "urn:foo.bar2",
                "");
        encrypt.getParts().add(encP);
        
        try {
            encrypt.build(doc, crypto, secHeader);
            fail("Failure expected on a bad namespace");
        } catch (WSSecurityException ex) {
            // expected
        }
    }
    
    
    /**
     * Test encrypting a custom SOAP header and the SOAP body
     */
    @org.junit.Test
    public void testSOAPHeaderAndBody() throws Exception {
        Document doc = SOAPUtil.toSOAPPart(SOAPMSG);
        SOAPConstants soapConstants = 
            WSSecurityUtil.getSOAPConstants(doc.getDocumentElement());
        WSSecEncrypt encrypt = new WSSecEncrypt();
        encrypt.setUserInfo("16c73ab6-b892-458f-abf5-2f875f74882e", "security");
        encrypt.setKeyIdentifierType(WSConstants.ISSUER_SERIAL);

        WSSecHeader secHeader = new WSSecHeader();
        secHeader.insertSecurityHeader(doc);
        
        WSEncryptionPart encP =
            new WSEncryptionPart(
                soapConstants.getBodyQName().getLocalPart(),    // define the body
                soapConstants.getEnvelopeURI(),
                "");
        encrypt.getParts().add(encP);
        WSEncryptionPart encP2 =
            new WSEncryptionPart(
                "foobar",
                "urn:foo.bar",
                "");
        encrypt.getParts().add(encP2);
        
        Document encryptedDoc = encrypt.build(doc, crypto, secHeader);
        
        if (LOG.isDebugEnabled()) {
            String outputString = 
                XMLUtils.PrettyDocumentToString(encryptedDoc);
            LOG.debug(outputString);
        }
        
        WSHandlerResult results = verify(encryptedDoc);
        
        QName fooName = new QName("urn:foo.bar", "foobar");
        QName bodyName = new QName(soapConstants.getEnvelopeURI(), "Body");
        QName headerName = new QName(soapConstants.getEnvelopeURI(), "Header");
        
        WSSecurityEngineResult actionResult = 
<<<<<<< HEAD
            results.getActionResults().get(WSConstants.ENCR).get(0);
=======
            WSSecurityUtil.fetchActionResult(results, WSConstants.ENCR);
>>>>>>> d886cd0c
        assertTrue(actionResult != null);
        assertFalse(actionResult.isEmpty());
        
        @SuppressWarnings("unchecked")
        final java.util.List<WSDataRef> refs =
            (java.util.List<WSDataRef>) actionResult.get(WSSecurityEngineResult.TAG_DATA_REF_URIS);
        assertTrue(refs != null && !refs.isEmpty());
        
        boolean foundFoo = false;
        boolean foundBody = false;
        boolean foundHeader = false;
        for (WSDataRef ref : refs) {
            if (fooName.equals(ref.getName())) {
                foundFoo = true;
            } else if (bodyName.equals(ref.getName())) {
                foundBody = true;
            } else if (headerName.equals(ref.getName())) {
                foundHeader = true;
            }
        }
        assertTrue(foundFoo && foundBody);
        assertFalse(foundHeader);
    }
    
    
    /**
     * Test getting a DOM Element from WSEncryptionPart directly
     */
    @org.junit.Test
    public void testEncryptionPartDOMElement() throws Exception {
        Document doc = SOAPUtil.toSOAPPart(SOAPMSG);
        SOAPConstants soapConstants = 
            WSSecurityUtil.getSOAPConstants(doc.getDocumentElement());
        WSSecEncrypt encrypt = new WSSecEncrypt();
        encrypt.setUserInfo("16c73ab6-b892-458f-abf5-2f875f74882e", "security");
        encrypt.setKeyIdentifierType(WSConstants.ISSUER_SERIAL);

        WSSecHeader secHeader = new WSSecHeader();
        secHeader.insertSecurityHeader(doc);
        
        // Give wrong names to make sure it's picking up the element
        WSEncryptionPart encP =
            new WSEncryptionPart(
                "Incorrect Localname",
                "Incorrect N/S",
                "");
        Element bodyElement = WSSecurityUtil.findBodyElement(doc);
        assertTrue(bodyElement != null && "Body".equals(bodyElement.getLocalName()));
        encP.setElement(bodyElement);
        encrypt.getParts().add(encP);
        
        Document encryptedDoc = encrypt.build(doc, crypto, secHeader);
        
        String outputString = 
            XMLUtils.PrettyDocumentToString(encryptedDoc);
        if (LOG.isDebugEnabled()) {
            LOG.debug(outputString);
        }
        assertTrue (!outputString.contains("testMethod"));
        WSHandlerResult results = verify(encryptedDoc);
        
        WSSecurityEngineResult actionResult = 
<<<<<<< HEAD
            results.getActionResults().get(WSConstants.ENCR).get(0);
=======
            WSSecurityUtil.fetchActionResult(results, WSConstants.ENCR);
>>>>>>> d886cd0c
        assertTrue(actionResult != null);
        assertFalse(actionResult.isEmpty());
        @SuppressWarnings("unchecked")
        final List<WSDataRef> refs =
            (List<WSDataRef>) actionResult.get(WSSecurityEngineResult.TAG_DATA_REF_URIS);
        
        WSDataRef wsDataRef = refs.get(0);
        QName bodyName = new QName(soapConstants.getEnvelopeURI(), "Body");
        assertEquals(bodyName, wsDataRef.getName());
    }
    
    /**
     * Test encrypting two SOAP Body elements with the same QName.
     */
    @org.junit.Test
    public void testMultipleElements() throws Exception {
        Document doc = SOAPUtil.toSOAPPart(SOAPMSG_MULTIPLE);
        WSSecEncrypt encrypt = new WSSecEncrypt();
        encrypt.setUserInfo("16c73ab6-b892-458f-abf5-2f875f74882e", "security");
        encrypt.setKeyIdentifierType(WSConstants.ISSUER_SERIAL);

        WSSecHeader secHeader = new WSSecHeader();
        secHeader.insertSecurityHeader(doc);
        
        WSEncryptionPart encP =
            new WSEncryptionPart(
                "testMethod",
                "http://axis/service/security/test6/LogTestService8",
                "");
        encrypt.getParts().add(encP);
        
        Document encryptedDoc = encrypt.build(doc, crypto, secHeader);
        
        String outputString = 
            XMLUtils.PrettyDocumentToString(encryptedDoc);
        if (LOG.isDebugEnabled()) {
            LOG.debug(outputString);
        }
        assertFalse(outputString.contains("testMethod"));
        
        verify(encryptedDoc);
        
        outputString = 
            XMLUtils.PrettyDocumentToString(encryptedDoc);
        assertTrue(outputString.contains("asf1"));
        assertTrue(outputString.contains("asf2"));
    }
    

    /**
     * Verifies the soap envelope
     * <p/>
     * 
     * @param doc 
     * @throws Exception Thrown when there is a problem in verification
     */
    private WSHandlerResult verify(Document doc) throws Exception {
        WSHandlerResult results = 
            secEngine.processSecurityHeader(doc, null, callbackHandler, null, crypto);
        if (LOG.isDebugEnabled()) {
            LOG.debug("Verified and decrypted message:");
            String outputString = 
                XMLUtils.PrettyDocumentToString(doc);
            LOG.debug(outputString);
        }
        return results;
    }

}<|MERGE_RESOLUTION|>--- conflicted
+++ resolved
@@ -28,7 +28,6 @@
 import org.apache.wss4j.dom.common.KeystoreCallbackHandler;
 import org.apache.wss4j.dom.common.SOAPUtil;
 import org.apache.wss4j.dom.common.SecurityTestUtil;
-import org.apache.wss4j.dom.handler.WSHandlerResult;
 import org.apache.wss4j.common.WSEncryptionPart;
 import org.apache.wss4j.common.crypto.Crypto;
 import org.apache.wss4j.common.crypto.CryptoFactory;
@@ -42,6 +41,7 @@
 import javax.xml.namespace.QName;
 
 import java.util.List;
+import java.util.ArrayList;
 
 /**
  * This is some unit tests for encryption using encryption using parts. Note that the "soapMsg" below
@@ -100,12 +100,14 @@
         WSSecHeader secHeader = new WSSecHeader();
         secHeader.insertSecurityHeader(doc);
         
-        WSEncryptionPart encP =
-            new WSEncryptionPart(
-                "foobar",
-                "urn:foo.bar",
-                "");
-        encrypt.getParts().add(encP);
+        List<WSEncryptionPart> parts = new ArrayList<WSEncryptionPart>();
+        WSEncryptionPart encP =
+            new WSEncryptionPart(
+                "foobar",
+                "urn:foo.bar",
+                "");
+        parts.add(encP);
+        encrypt.setParts(parts);
         
         Document encryptedDoc = encrypt.build(doc, crypto, secHeader);
         
@@ -115,14 +117,10 @@
             LOG.debug(outputString);
         }
         
-<<<<<<< HEAD
-        WSHandlerResult results = verify(encryptedDoc);
-=======
         List<WSSecurityEngineResult> results = verify(encryptedDoc);
->>>>>>> d886cd0c
         
         WSSecurityEngineResult actionResult = 
-            results.getActionResults().get(WSConstants.ENCR).get(0);
+            WSSecurityUtil.fetchActionResult(results, WSConstants.ENCR);
         assertTrue(actionResult != null);
         assertFalse(actionResult.isEmpty());
         final java.util.List<WSDataRef> refs =
@@ -153,13 +151,14 @@
         WSSecHeader secHeader = new WSSecHeader();
         secHeader.insertSecurityHeader(doc);
         
+        List<WSEncryptionPart> parts = new ArrayList<WSEncryptionPart>();
         WSEncryptionPart encP =
             new WSEncryptionPart(
                 "foobar",
                 "urn:foo.bar",
                 "");
         encP.setRequired(false);
-        encrypt.getParts().add(encP);
+        parts.add(encP);
         String soapNamespace = WSSecurityUtil.getSOAPNamespace(doc.getDocumentElement());
         encP = 
             new WSEncryptionPart(
@@ -167,7 +166,8 @@
                 soapNamespace, 
                 "Content"
             );
-        encrypt.getParts().add(encP);
+        parts.add(encP);
+        encrypt.setParts(parts);
         
         Document encryptedDoc = encrypt.build(doc, crypto, secHeader);
         
@@ -190,13 +190,14 @@
         WSSecHeader secHeader = new WSSecHeader();
         secHeader.insertSecurityHeader(doc);
         
+        List<WSEncryptionPart> parts = new ArrayList<WSEncryptionPart>();
         WSEncryptionPart encP =
             new WSEncryptionPart(
                 "foobar",
                 "urn:foo.bar",
                 "");
         encP.setRequired(false);
-        encrypt.getParts().add(encP);
+        parts.add(encP);
         String soapNamespace = WSSecurityUtil.getSOAPNamespace(doc.getDocumentElement());
         encP = 
             new WSEncryptionPart(
@@ -204,7 +205,8 @@
                 soapNamespace, 
                 "Content"
             );
-        encrypt.getParts().add(encP);
+        parts.add(encP);
+        encrypt.setParts(parts);
         
         Document encryptedDoc = encrypt.build(doc, crypto, secHeader);
         
@@ -227,12 +229,13 @@
         WSSecHeader secHeader = new WSSecHeader();
         secHeader.insertSecurityHeader(doc);
         
-        WSEncryptionPart encP =
-            new WSEncryptionPart(
-                "foobar",
-                "urn:foo.bar",
-                "");
-        encrypt.getParts().add(encP);
+        List<WSEncryptionPart> parts = new ArrayList<WSEncryptionPart>();
+        WSEncryptionPart encP =
+            new WSEncryptionPart(
+                "foobar",
+                "urn:foo.bar",
+                "");
+        parts.add(encP);
         String soapNamespace = WSSecurityUtil.getSOAPNamespace(doc.getDocumentElement());
         encP = 
             new WSEncryptionPart(
@@ -240,7 +243,8 @@
                 soapNamespace, 
                 "Content"
             );
-        encrypt.getParts().add(encP);
+        parts.add(encP);
+        encrypt.setParts(parts);
         
         try {
             encrypt.build(doc, crypto, secHeader);
@@ -265,12 +269,14 @@
         WSSecHeader secHeader = new WSSecHeader();
         secHeader.insertSecurityHeader(doc);
         
+        List<WSEncryptionPart> parts = new ArrayList<WSEncryptionPart>();
         WSEncryptionPart encP =
             new WSEncryptionPart(
                 "foobar",
                 "urn:foo.bar",
                 "Header");
-        encrypt.getParts().add(encP);
+        parts.add(encP);
+        encrypt.setParts(parts);
         
         Document encryptedDoc = encrypt.build(doc, crypto, secHeader);
         
@@ -282,10 +288,10 @@
         assertTrue(outputString.contains("wsse11:EncryptedHeader"));
         assertFalse(outputString.contains("foo:foobar"));
         
-        WSHandlerResult results = verify(encryptedDoc);
+        List<WSSecurityEngineResult> results = verify(encryptedDoc);
         
         WSSecurityEngineResult actionResult =
-                results.getActionResults().get(WSConstants.ENCR).get(0);
+                WSSecurityUtil.fetchActionResult(results, WSConstants.ENCR);
         assertTrue(actionResult != null);
         assertFalse(actionResult.isEmpty());
         final java.util.List<WSDataRef> refs =
@@ -313,12 +319,14 @@
         WSSecHeader secHeader = new WSSecHeader();
         secHeader.insertSecurityHeader(doc);
         
+        List<WSEncryptionPart> parts = new ArrayList<WSEncryptionPart>();
         WSEncryptionPart encP =
             new WSEncryptionPart(
                 "foobar2",
                 "urn:foo.bar",
                 "");
-        encrypt.getParts().add(encP);
+        parts.add(encP);
+        encrypt.setParts(parts);
         
         try {
             encrypt.build(doc, crypto, secHeader);
@@ -343,12 +351,14 @@
         WSSecHeader secHeader = new WSSecHeader();
         secHeader.insertSecurityHeader(doc);
         
+        List<WSEncryptionPart> parts = new ArrayList<WSEncryptionPart>();
         WSEncryptionPart encP =
             new WSEncryptionPart(
                 "foobar",
                 "urn:foo.bar2",
                 "");
-        encrypt.getParts().add(encP);
+        parts.add(encP);
+        encrypt.setParts(parts);
         
         try {
             encrypt.build(doc, crypto, secHeader);
@@ -374,18 +384,20 @@
         WSSecHeader secHeader = new WSSecHeader();
         secHeader.insertSecurityHeader(doc);
         
+        List<WSEncryptionPart> parts = new ArrayList<WSEncryptionPart>();
         WSEncryptionPart encP =
             new WSEncryptionPart(
                 soapConstants.getBodyQName().getLocalPart(),    // define the body
                 soapConstants.getEnvelopeURI(),
                 "");
-        encrypt.getParts().add(encP);
+        parts.add(encP);
         WSEncryptionPart encP2 =
             new WSEncryptionPart(
                 "foobar",
                 "urn:foo.bar",
                 "");
-        encrypt.getParts().add(encP2);
+        parts.add(encP2);
+        encrypt.setParts(parts);
         
         Document encryptedDoc = encrypt.build(doc, crypto, secHeader);
         
@@ -395,18 +407,14 @@
             LOG.debug(outputString);
         }
         
-        WSHandlerResult results = verify(encryptedDoc);
+        List<WSSecurityEngineResult> results = verify(encryptedDoc);
         
         QName fooName = new QName("urn:foo.bar", "foobar");
         QName bodyName = new QName(soapConstants.getEnvelopeURI(), "Body");
         QName headerName = new QName(soapConstants.getEnvelopeURI(), "Header");
         
         WSSecurityEngineResult actionResult = 
-<<<<<<< HEAD
-            results.getActionResults().get(WSConstants.ENCR).get(0);
-=======
             WSSecurityUtil.fetchActionResult(results, WSConstants.ENCR);
->>>>>>> d886cd0c
         assertTrue(actionResult != null);
         assertFalse(actionResult.isEmpty());
         
@@ -447,6 +455,7 @@
         WSSecHeader secHeader = new WSSecHeader();
         secHeader.insertSecurityHeader(doc);
         
+        List<WSEncryptionPart> parts = new ArrayList<WSEncryptionPart>();
         // Give wrong names to make sure it's picking up the element
         WSEncryptionPart encP =
             new WSEncryptionPart(
@@ -456,7 +465,8 @@
         Element bodyElement = WSSecurityUtil.findBodyElement(doc);
         assertTrue(bodyElement != null && "Body".equals(bodyElement.getLocalName()));
         encP.setElement(bodyElement);
-        encrypt.getParts().add(encP);
+        parts.add(encP);
+        encrypt.setParts(parts);
         
         Document encryptedDoc = encrypt.build(doc, crypto, secHeader);
         
@@ -466,14 +476,10 @@
             LOG.debug(outputString);
         }
         assertTrue (!outputString.contains("testMethod"));
-        WSHandlerResult results = verify(encryptedDoc);
+        List<WSSecurityEngineResult> results = verify(encryptedDoc);
         
         WSSecurityEngineResult actionResult = 
-<<<<<<< HEAD
-            results.getActionResults().get(WSConstants.ENCR).get(0);
-=======
             WSSecurityUtil.fetchActionResult(results, WSConstants.ENCR);
->>>>>>> d886cd0c
         assertTrue(actionResult != null);
         assertFalse(actionResult.isEmpty());
         @SuppressWarnings("unchecked")
@@ -498,12 +504,14 @@
         WSSecHeader secHeader = new WSSecHeader();
         secHeader.insertSecurityHeader(doc);
         
+        List<WSEncryptionPart> parts = new ArrayList<WSEncryptionPart>();
         WSEncryptionPart encP =
             new WSEncryptionPart(
                 "testMethod",
                 "http://axis/service/security/test6/LogTestService8",
                 "");
-        encrypt.getParts().add(encP);
+        parts.add(encP);
+        encrypt.setParts(parts);
         
         Document encryptedDoc = encrypt.build(doc, crypto, secHeader);
         
@@ -530,8 +538,8 @@
      * @param doc 
      * @throws Exception Thrown when there is a problem in verification
      */
-    private WSHandlerResult verify(Document doc) throws Exception {
-        WSHandlerResult results = 
+    private List<WSSecurityEngineResult> verify(Document doc) throws Exception {
+        List<WSSecurityEngineResult> results = 
             secEngine.processSecurityHeader(doc, null, callbackHandler, null, crypto);
         if (LOG.isDebugEnabled()) {
             LOG.debug("Verified and decrypted message:");
