/**
 * Licensed to the Apache Software Foundation (ASF) under one
 * or more contributor license agreements. See the NOTICE file
 * distributed with this work for additional information
 * regarding copyright ownership. The ASF licenses this file
 * to you under the Apache License, Version 2.0 (the
 * "License"); you may not use this file except in compliance
 * with the License. You may obtain a copy of the License at
 *
 * http://www.apache.org/licenses/LICENSE-2.0
 *
 * Unless required by applicable law or agreed to in writing,
 * software distributed under the License is distributed on an
 * "AS IS" BASIS, WITHOUT WARRANTIES OR CONDITIONS OF ANY
 * KIND, either express or implied. See the License for the
 * specific language governing permissions and limitations
 * under the License.
 */
package org.apache.wss4j.stax.test.saml;

import org.apache.wss4j.common.ConfigurationConstants;
import org.apache.wss4j.common.crypto.Crypto;
import org.apache.wss4j.common.crypto.CryptoFactory;
import org.apache.wss4j.common.crypto.CryptoType;
import org.apache.wss4j.common.saml.SAMLCallback;
import org.apache.wss4j.common.saml.SAMLUtil;
import org.apache.wss4j.common.saml.SamlAssertionWrapper;
import org.apache.wss4j.common.saml.bean.Version;
import org.apache.wss4j.common.saml.builder.SAML1Constants;
import org.apache.wss4j.common.saml.builder.SAML2Constants;
import org.apache.wss4j.common.token.SecurityTokenReference;
import org.apache.wss4j.dom.WSConstants;
import org.apache.wss4j.dom.common.KeystoreCallbackHandler;
import org.apache.wss4j.dom.handler.WSHandlerConstants;
import org.apache.wss4j.dom.message.WSSecHeader;
import org.apache.wss4j.dom.message.WSSecSAMLToken;
import org.apache.wss4j.stax.ConfigurationConverter;
import org.apache.wss4j.stax.WSSec;
import org.apache.wss4j.stax.ext.InboundWSSec;
import org.apache.wss4j.stax.ext.OutboundWSSec;
import org.apache.wss4j.stax.ext.WSSConstants;
import org.apache.wss4j.stax.ext.WSSSecurityProperties;
import org.apache.wss4j.stax.test.AbstractTestBase;
import org.apache.wss4j.stax.test.utils.SOAPUtil;
import org.apache.wss4j.stax.test.utils.StAX2DOM;
import org.apache.wss4j.stax.test.utils.XmlReaderToWriter;
import org.apache.wss4j.stax.validate.SamlTokenValidatorImpl;
import org.apache.xml.security.encryption.EncryptedData;
import org.apache.xml.security.encryption.EncryptedKey;
import org.apache.xml.security.encryption.XMLCipher;
import org.apache.xml.security.keys.KeyInfo;
import org.apache.xml.security.stax.securityEvent.SecurityEvent;
import org.joda.time.DateTime;
import org.junit.Assert;
import org.junit.Test;
<<<<<<< HEAD
import org.opensaml.core.xml.XMLObjectBuilder;
import org.opensaml.core.xml.XMLObjectBuilderFactory;
import org.opensaml.core.xml.config.XMLObjectProviderRegistrySupport;
import org.opensaml.core.xml.schema.XSAny;
import org.opensaml.saml.common.SAMLObjectBuilder;
import org.opensaml.saml.saml2.core.AttributeValue;
import org.opensaml.saml.saml2.core.Conditions;
=======
import org.opensaml.Configuration;
import org.opensaml.common.SAMLObjectBuilder;
import org.opensaml.saml2.core.AttributeValue;
import org.opensaml.saml2.core.Conditions;
import org.opensaml.xml.XMLObjectBuilder;
import org.opensaml.xml.XMLObjectBuilderFactory;
import org.opensaml.xml.schema.XSAny;
>>>>>>> d886cd0c
import org.w3c.dom.Document;
import org.w3c.dom.Element;
import org.w3c.dom.NodeList;

import javax.crypto.KeyGenerator;
import javax.crypto.SecretKey;
import javax.xml.stream.XMLStreamException;
import javax.xml.stream.XMLStreamReader;
import javax.xml.stream.XMLStreamWriter;
import javax.xml.transform.dom.DOMSource;
import javax.xml.transform.stream.StreamResult;

import java.io.ByteArrayInputStream;
import java.io.ByteArrayOutputStream;
import java.io.InputStream;
import java.security.Key;
import java.security.cert.X509Certificate;
import java.util.ArrayList;
import java.util.HashMap;
import java.util.List;
import java.util.Map;
import java.util.Properties;

public class SAMLTokenTest extends AbstractTestBase {

    @Test
    public void testSAML1AuthnAssertionOutbound() throws Exception {

        ByteArrayOutputStream baos = new ByteArrayOutputStream();
        {
            WSSSecurityProperties securityProperties = new WSSSecurityProperties();
            List<WSSConstants.Action> actions = new ArrayList<WSSConstants.Action>();
            actions.add(WSSConstants.SAML_TOKEN_UNSIGNED);
            securityProperties.setActions(actions);
            SAMLCallbackHandlerImpl callbackHandler = new SAMLCallbackHandlerImpl();
            callbackHandler.setStatement(SAMLCallbackHandlerImpl.Statement.AUTHN);
            callbackHandler.setIssuer("www.example.com");
            callbackHandler.setSignAssertion(false);
            securityProperties.setSamlCallbackHandler(callbackHandler);

            OutboundWSSec wsSecOut = WSSec.getOutboundWSSec(securityProperties);
            XMLStreamWriter xmlStreamWriter = wsSecOut.processOutMessage(baos, "UTF-8", new ArrayList<SecurityEvent>());
            XMLStreamReader xmlStreamReader = xmlInputFactory.createXMLStreamReader(this.getClass().getClassLoader().getResourceAsStream("testdata/plain-soap-1.1.xml"));
            XmlReaderToWriter.writeAll(xmlStreamReader, xmlStreamWriter);
            xmlStreamWriter.close();

            Document document = documentBuilderFactory.newDocumentBuilder().parse(new ByteArrayInputStream(baos.toByteArray()));
            NodeList nodeList = document.getElementsByTagNameNS(WSSConstants.TAG_dsig_Signature.getNamespaceURI(), WSSConstants.TAG_dsig_Signature.getLocalPart());
            Assert.assertEquals(nodeList.getLength(), 0);
        }

        //done signature; now test sig-verification:
        {
            String action = WSHandlerConstants.SAML_TOKEN_UNSIGNED;
            doInboundSecurityWithWSS4J(documentBuilderFactory.newDocumentBuilder().parse(new ByteArrayInputStream(baos.toByteArray())), action);
        }
    }

    @Test
    public void testSAML1AuthnAssertionInbound() throws Exception {

        ByteArrayOutputStream baos = new ByteArrayOutputStream();
        {
            SAML1CallbackHandler callbackHandler = new SAML1CallbackHandler();
            callbackHandler.setStatement(SAML1CallbackHandler.Statement.AUTHN);
            callbackHandler.setIssuer("www.example.com");
            callbackHandler.setSignAssertion(false);

            InputStream sourceDocument = this.getClass().getClassLoader().getResourceAsStream("testdata/plain-soap-1.1.xml");
            String action = WSHandlerConstants.SAML_TOKEN_UNSIGNED + " " + WSHandlerConstants.SIGNATURE;
            Properties properties = new Properties();
            properties.put(WSHandlerConstants.SAML_CALLBACK_REF, callbackHandler);
            properties.setProperty(WSHandlerConstants.SIGNATURE_PARTS, "{Element}{urn:oasis:names:tc:SAML:1.0:assertion}Assertion;{Element}{http://schemas.xmlsoap.org/soap/envelope/}Body;");
            Document securedDocument = doOutboundSecurityWithWSS4J(sourceDocument, action, properties);

            //some test that we can really sure we get what we want from WSS4J
            NodeList nodeList = securedDocument.getElementsByTagNameNS(WSSConstants.TAG_dsig_Signature.getNamespaceURI(), WSSConstants.TAG_dsig_Signature.getLocalPart());
            Assert.assertEquals(nodeList.getLength(), 1);

            javax.xml.transform.Transformer transformer = TRANSFORMER_FACTORY.newTransformer();
            transformer.transform(new DOMSource(securedDocument), new StreamResult(baos));
        }

        //done signature; now test sig-verification:
        {
            WSSSecurityProperties securityProperties = new WSSSecurityProperties();
            securityProperties.loadSignatureVerificationKeystore(this.getClass().getClassLoader().getResource("receiver.jks"), "default".toCharArray());
            securityProperties.setSamlCallbackHandler(new SAMLCallbackHandlerImpl());
            InboundWSSec wsSecIn = WSSec.getInboundWSSec(securityProperties);
            XMLStreamReader xmlStreamReader = wsSecIn.processInMessage(xmlInputFactory.createXMLStreamReader(new ByteArrayInputStream(baos.toByteArray())));

            Document document = StAX2DOM.readDoc(documentBuilderFactory.newDocumentBuilder(), xmlStreamReader);

            //header element must still be there
            NodeList nodeList = document.getElementsByTagNameNS(WSSConstants.TAG_dsig_Signature.getNamespaceURI(), WSSConstants.TAG_dsig_Signature.getLocalPart());
            Assert.assertEquals(nodeList.getLength(), 1);
        }
    }

    @Test
    public void testSAML1AttrAssertionOutbound() throws Exception {

        ByteArrayOutputStream baos = new ByteArrayOutputStream();
        {
            WSSSecurityProperties securityProperties = new WSSSecurityProperties();
            List<WSSConstants.Action> actions = new ArrayList<WSSConstants.Action>();
            actions.add(WSSConstants.SAML_TOKEN_UNSIGNED);
            securityProperties.setActions(actions);
            SAMLCallbackHandlerImpl callbackHandler = new SAMLCallbackHandlerImpl();
            callbackHandler.setStatement(SAMLCallbackHandlerImpl.Statement.ATTR);
            callbackHandler.setIssuer("www.example.com");
            callbackHandler.setSignAssertion(false);
            securityProperties.setSamlCallbackHandler(callbackHandler);

            OutboundWSSec wsSecOut = WSSec.getOutboundWSSec(securityProperties);
            XMLStreamWriter xmlStreamWriter = wsSecOut.processOutMessage(baos, "UTF-8", new ArrayList<SecurityEvent>());
            XMLStreamReader xmlStreamReader = xmlInputFactory.createXMLStreamReader(this.getClass().getClassLoader().getResourceAsStream("testdata/plain-soap-1.1.xml"));
            XmlReaderToWriter.writeAll(xmlStreamReader, xmlStreamWriter);
            xmlStreamWriter.close();

            Document document = documentBuilderFactory.newDocumentBuilder().parse(new ByteArrayInputStream(baos.toByteArray()));
            NodeList nodeList = document.getElementsByTagNameNS(WSSConstants.TAG_dsig_Signature.getNamespaceURI(), WSSConstants.TAG_dsig_Signature.getLocalPart());
            Assert.assertEquals(nodeList.getLength(), 0);
        }

        //done signature; now test sig-verification:
        {
            String action = WSHandlerConstants.SAML_TOKEN_UNSIGNED;
            doInboundSecurityWithWSS4J(documentBuilderFactory.newDocumentBuilder().parse(new ByteArrayInputStream(baos.toByteArray())), action);
        }
    }

    @Test
    public void testSAML1AttrAssertionInbound() throws Exception {

        ByteArrayOutputStream baos = new ByteArrayOutputStream();
        {
            SAML1CallbackHandler callbackHandler = new SAML1CallbackHandler();
            callbackHandler.setStatement(SAML1CallbackHandler.Statement.ATTR);
            callbackHandler.setIssuer("www.example.com");
            callbackHandler.setSignAssertion(false);

            InputStream sourceDocument = this.getClass().getClassLoader().getResourceAsStream("testdata/plain-soap-1.1.xml");
            String action = WSHandlerConstants.SAML_TOKEN_UNSIGNED + " " + WSHandlerConstants.SIGNATURE;
            Properties properties = new Properties();
            properties.put(WSHandlerConstants.SAML_CALLBACK_REF, callbackHandler);
            properties.setProperty(WSHandlerConstants.SIGNATURE_PARTS, "{Element}{urn:oasis:names:tc:SAML:1.0:assertion}Assertion;{Element}{http://schemas.xmlsoap.org/soap/envelope/}Body;");
            Document securedDocument = doOutboundSecurityWithWSS4J(sourceDocument, action, properties);

            //some test that we can really sure we get what we want from WSS4J
            NodeList nodeList = securedDocument.getElementsByTagNameNS(WSSConstants.TAG_dsig_Signature.getNamespaceURI(), WSSConstants.TAG_dsig_Signature.getLocalPart());
            Assert.assertEquals(nodeList.getLength(), 1);

            javax.xml.transform.Transformer transformer = TRANSFORMER_FACTORY.newTransformer();
            transformer.transform(new DOMSource(securedDocument), new StreamResult(baos));
        }

        //done signature; now test sig-verification:
        {
            WSSSecurityProperties securityProperties = new WSSSecurityProperties();
            securityProperties.loadSignatureVerificationKeystore(this.getClass().getClassLoader().getResource("receiver.jks"), "default".toCharArray());
            securityProperties.setSamlCallbackHandler(new SAMLCallbackHandlerImpl());
            InboundWSSec wsSecIn = WSSec.getInboundWSSec(securityProperties);
            XMLStreamReader xmlStreamReader = wsSecIn.processInMessage(xmlInputFactory.createXMLStreamReader(new ByteArrayInputStream(baos.toByteArray())));

            Document document = StAX2DOM.readDoc(documentBuilderFactory.newDocumentBuilder(), xmlStreamReader);

            //header element must still be there
            NodeList nodeList = document.getElementsByTagNameNS(WSSConstants.TAG_dsig_Signature.getNamespaceURI(), WSSConstants.TAG_dsig_Signature.getLocalPart());
            Assert.assertEquals(nodeList.getLength(), 1);
        }
    }

    @Test
    public void testSAML1AuthzAssertionOutbound() throws Exception {

        ByteArrayOutputStream baos = new ByteArrayOutputStream();
        {
            WSSSecurityProperties securityProperties = new WSSSecurityProperties();
            List<WSSConstants.Action> actions = new ArrayList<WSSConstants.Action>();
            actions.add(WSSConstants.SAML_TOKEN_UNSIGNED);
            securityProperties.setActions(actions);
            SAMLCallbackHandlerImpl callbackHandler = new SAMLCallbackHandlerImpl();
            callbackHandler.setStatement(SAMLCallbackHandlerImpl.Statement.AUTHZ);
            callbackHandler.setIssuer("www.example.com");
            callbackHandler.setSignAssertion(false);
            callbackHandler.setResource("http://resource.org");
            securityProperties.setSamlCallbackHandler(callbackHandler);

            OutboundWSSec wsSecOut = WSSec.getOutboundWSSec(securityProperties);
            XMLStreamWriter xmlStreamWriter = wsSecOut.processOutMessage(baos, "UTF-8", new ArrayList<SecurityEvent>());
            XMLStreamReader xmlStreamReader = xmlInputFactory.createXMLStreamReader(this.getClass().getClassLoader().getResourceAsStream("testdata/plain-soap-1.1.xml"));
            XmlReaderToWriter.writeAll(xmlStreamReader, xmlStreamWriter);
            xmlStreamWriter.close();

            Document document = documentBuilderFactory.newDocumentBuilder().parse(new ByteArrayInputStream(baos.toByteArray()));
            NodeList nodeList = document.getElementsByTagNameNS(WSSConstants.TAG_dsig_Signature.getNamespaceURI(), WSSConstants.TAG_dsig_Signature.getLocalPart());
            Assert.assertEquals(nodeList.getLength(), 0);
        }

        //done signature; now test sig-verification:
        {
            String action = WSHandlerConstants.SAML_TOKEN_UNSIGNED;
            doInboundSecurityWithWSS4J(documentBuilderFactory.newDocumentBuilder().parse(new ByteArrayInputStream(baos.toByteArray())), action);
        }
    }

    @Test
    public void testSAML1AuthzAssertionInbound() throws Exception {

        ByteArrayOutputStream baos = new ByteArrayOutputStream();
        {
            SAML1CallbackHandler callbackHandler = new SAML1CallbackHandler();
            callbackHandler.setStatement(SAML1CallbackHandler.Statement.AUTHZ);
            callbackHandler.setIssuer("www.example.com");
            callbackHandler.setResource("http://resource.org");
            callbackHandler.setSignAssertion(false);

            InputStream sourceDocument = this.getClass().getClassLoader().getResourceAsStream("testdata/plain-soap-1.1.xml");
            String action = WSHandlerConstants.SAML_TOKEN_UNSIGNED + " " + WSHandlerConstants.SIGNATURE;
            Properties properties = new Properties();
            properties.put(WSHandlerConstants.SAML_CALLBACK_REF, callbackHandler);
            properties.setProperty(WSHandlerConstants.SIGNATURE_PARTS, "{Element}{urn:oasis:names:tc:SAML:1.0:assertion}Assertion;{Element}{http://schemas.xmlsoap.org/soap/envelope/}Body;");
            Document securedDocument = doOutboundSecurityWithWSS4J(sourceDocument, action, properties);

            //some test that we can really sure we get what we want from WSS4J
            NodeList nodeList = securedDocument.getElementsByTagNameNS(WSSConstants.TAG_dsig_Signature.getNamespaceURI(), WSSConstants.TAG_dsig_Signature.getLocalPart());
            Assert.assertEquals(nodeList.getLength(), 1);

            javax.xml.transform.Transformer transformer = TRANSFORMER_FACTORY.newTransformer();
            transformer.transform(new DOMSource(securedDocument), new StreamResult(baos));
        }

        //done signature; now test sig-verification:
        {
            WSSSecurityProperties securityProperties = new WSSSecurityProperties();
            securityProperties.loadSignatureVerificationKeystore(this.getClass().getClassLoader().getResource("receiver.jks"), "default".toCharArray());
            securityProperties.setSamlCallbackHandler(new SAMLCallbackHandlerImpl());
            InboundWSSec wsSecIn = WSSec.getInboundWSSec(securityProperties);
            XMLStreamReader xmlStreamReader = wsSecIn.processInMessage(xmlInputFactory.createXMLStreamReader(new ByteArrayInputStream(baos.toByteArray())));

            Document document = StAX2DOM.readDoc(documentBuilderFactory.newDocumentBuilder(), xmlStreamReader);

            //header element must still be there
            NodeList nodeList = document.getElementsByTagNameNS(WSSConstants.TAG_dsig_Signature.getNamespaceURI(), WSSConstants.TAG_dsig_Signature.getLocalPart());
            Assert.assertEquals(nodeList.getLength(), 1);
        }
    }

    @Test
    public void testSAML2AuthnAssertionOutbound() throws Exception {

        ByteArrayOutputStream baos = new ByteArrayOutputStream();
        {
            WSSSecurityProperties securityProperties = new WSSSecurityProperties();
            List<WSSConstants.Action> actions = new ArrayList<WSSConstants.Action>();
            actions.add(WSSConstants.SAML_TOKEN_UNSIGNED);
            securityProperties.setActions(actions);
            SAMLCallbackHandlerImpl callbackHandler = new SAMLCallbackHandlerImpl();
            callbackHandler.setSamlVersion(Version.SAML_20);
            callbackHandler.setStatement(SAMLCallbackHandlerImpl.Statement.AUTHN);
            callbackHandler.setIssuer("www.example.com");
            callbackHandler.setSignAssertion(false);
            securityProperties.setSamlCallbackHandler(callbackHandler);

            OutboundWSSec wsSecOut = WSSec.getOutboundWSSec(securityProperties);
            XMLStreamWriter xmlStreamWriter = wsSecOut.processOutMessage(baos, "UTF-8", new ArrayList<SecurityEvent>());
            XMLStreamReader xmlStreamReader = xmlInputFactory.createXMLStreamReader(this.getClass().getClassLoader().getResourceAsStream("testdata/plain-soap-1.1.xml"));
            XmlReaderToWriter.writeAll(xmlStreamReader, xmlStreamWriter);
            xmlStreamWriter.close();

            Document document = documentBuilderFactory.newDocumentBuilder().parse(new ByteArrayInputStream(baos.toByteArray()));
            NodeList nodeList = document.getElementsByTagNameNS(WSSConstants.TAG_dsig_Signature.getNamespaceURI(), WSSConstants.TAG_dsig_Signature.getLocalPart());
            Assert.assertEquals(nodeList.getLength(), 0);
        }

        //done signature; now test sig-verification:
        {
            String action = WSHandlerConstants.SAML_TOKEN_UNSIGNED;
            doInboundSecurityWithWSS4J(documentBuilderFactory.newDocumentBuilder().parse(new ByteArrayInputStream(baos.toByteArray())), action);
        }
    }

    @Test
    public void testSAML2AuthnAssertionInbound() throws Exception {

        ByteArrayOutputStream baos = new ByteArrayOutputStream();
        {
            SAML2CallbackHandler callbackHandler = new SAML2CallbackHandler();
            callbackHandler.setStatement(SAML2CallbackHandler.Statement.AUTHN);
            callbackHandler.setIssuer("www.example.com");
            callbackHandler.setSignAssertion(false);

            InputStream sourceDocument = this.getClass().getClassLoader().getResourceAsStream("testdata/plain-soap-1.1.xml");
            String action = WSHandlerConstants.SAML_TOKEN_UNSIGNED + " " + WSHandlerConstants.SIGNATURE;
            Properties properties = new Properties();
            properties.put(WSHandlerConstants.SAML_CALLBACK_REF, callbackHandler);
            properties.setProperty(WSHandlerConstants.SIGNATURE_PARTS, "{Element}{urn:oasis:names:tc:SAML:2.0:assertion}Assertion;{Element}{http://schemas.xmlsoap.org/soap/envelope/}Body;");
            Document securedDocument = doOutboundSecurityWithWSS4J(sourceDocument, action, properties);

            //some test that we can really sure we get what we want from WSS4J
            NodeList nodeList = securedDocument.getElementsByTagNameNS(WSSConstants.TAG_dsig_Signature.getNamespaceURI(), WSSConstants.TAG_dsig_Signature.getLocalPart());
            Assert.assertEquals(nodeList.getLength(), 1);

            javax.xml.transform.Transformer transformer = TRANSFORMER_FACTORY.newTransformer();
            transformer.transform(new DOMSource(securedDocument), new StreamResult(baos));
        }

        //done signature; now test sig-verification:
        {
            WSSSecurityProperties securityProperties = new WSSSecurityProperties();
            securityProperties.loadSignatureVerificationKeystore(this.getClass().getClassLoader().getResource("receiver.jks"), "default".toCharArray());
            securityProperties.setSamlCallbackHandler(new SAMLCallbackHandlerImpl());
            InboundWSSec wsSecIn = WSSec.getInboundWSSec(securityProperties);
            XMLStreamReader xmlStreamReader = wsSecIn.processInMessage(xmlInputFactory.createXMLStreamReader(new ByteArrayInputStream(baos.toByteArray())));

            Document document = StAX2DOM.readDoc(documentBuilderFactory.newDocumentBuilder(), xmlStreamReader);

            //header element must still be there
            NodeList nodeList = document.getElementsByTagNameNS(WSSConstants.TAG_dsig_Signature.getNamespaceURI(), WSSConstants.TAG_dsig_Signature.getLocalPart());
            Assert.assertEquals(nodeList.getLength(), 1);
        }
    }

    @Test
    public void testSAML2AttrAssertionOutbound() throws Exception {

        ByteArrayOutputStream baos = new ByteArrayOutputStream();
        {
            WSSSecurityProperties securityProperties = new WSSSecurityProperties();
            List<WSSConstants.Action> actions = new ArrayList<WSSConstants.Action>();
            actions.add(WSSConstants.SAML_TOKEN_UNSIGNED);
            securityProperties.setActions(actions);
            SAMLCallbackHandlerImpl callbackHandler = new SAMLCallbackHandlerImpl();
            callbackHandler.setSamlVersion(Version.SAML_20);
            callbackHandler.setStatement(SAMLCallbackHandlerImpl.Statement.ATTR);
            callbackHandler.setIssuer("www.example.com");
            callbackHandler.setSignAssertion(false);
            securityProperties.setSamlCallbackHandler(callbackHandler);

            OutboundWSSec wsSecOut = WSSec.getOutboundWSSec(securityProperties);
            XMLStreamWriter xmlStreamWriter = wsSecOut.processOutMessage(baos, "UTF-8", new ArrayList<SecurityEvent>());
            XMLStreamReader xmlStreamReader = xmlInputFactory.createXMLStreamReader(this.getClass().getClassLoader().getResourceAsStream("testdata/plain-soap-1.1.xml"));
            XmlReaderToWriter.writeAll(xmlStreamReader, xmlStreamWriter);
            xmlStreamWriter.close();

            Document document = documentBuilderFactory.newDocumentBuilder().parse(new ByteArrayInputStream(baos.toByteArray()));
            NodeList nodeList = document.getElementsByTagNameNS(WSSConstants.TAG_dsig_Signature.getNamespaceURI(), WSSConstants.TAG_dsig_Signature.getLocalPart());
            Assert.assertEquals(nodeList.getLength(), 0);
        }

        //done signature; now test sig-verification:
        {
            String action = WSHandlerConstants.SAML_TOKEN_UNSIGNED;
            doInboundSecurityWithWSS4J(documentBuilderFactory.newDocumentBuilder().parse(new ByteArrayInputStream(baos.toByteArray())), action);
        }
    }

    @Test
    public void testSAML2AttrAssertionInbound() throws Exception {

        ByteArrayOutputStream baos = new ByteArrayOutputStream();
        {
            SAML2CallbackHandler callbackHandler = new SAML2CallbackHandler();
            callbackHandler.setStatement(SAML2CallbackHandler.Statement.ATTR);
            callbackHandler.setIssuer("www.example.com");
            callbackHandler.setSignAssertion(false);

            InputStream sourceDocument = this.getClass().getClassLoader().getResourceAsStream("testdata/plain-soap-1.1.xml");
            String action = WSHandlerConstants.SAML_TOKEN_UNSIGNED + " " + WSHandlerConstants.SIGNATURE;
            Properties properties = new Properties();
            properties.put(WSHandlerConstants.SAML_CALLBACK_REF, callbackHandler);
            properties.setProperty(WSHandlerConstants.SIGNATURE_PARTS, "{Element}{urn:oasis:names:tc:SAML:2.0:assertion}Assertion;{Element}{http://schemas.xmlsoap.org/soap/envelope/}Body;");
            Document securedDocument = doOutboundSecurityWithWSS4J(sourceDocument, action, properties);

            //some test that we can really sure we get what we want from WSS4J
            NodeList nodeList = securedDocument.getElementsByTagNameNS(WSSConstants.TAG_dsig_Signature.getNamespaceURI(), WSSConstants.TAG_dsig_Signature.getLocalPart());
            Assert.assertEquals(nodeList.getLength(), 1);

            javax.xml.transform.Transformer transformer = TRANSFORMER_FACTORY.newTransformer();
            transformer.transform(new DOMSource(securedDocument), new StreamResult(baos));
        }

        //done signature; now test sig-verification:
        {
            WSSSecurityProperties securityProperties = new WSSSecurityProperties();
            securityProperties.loadSignatureVerificationKeystore(this.getClass().getClassLoader().getResource("receiver.jks"), "default".toCharArray());
            securityProperties.setSamlCallbackHandler(new SAMLCallbackHandlerImpl());
            InboundWSSec wsSecIn = WSSec.getInboundWSSec(securityProperties);
            XMLStreamReader xmlStreamReader = wsSecIn.processInMessage(xmlInputFactory.createXMLStreamReader(new ByteArrayInputStream(baos.toByteArray())));

            Document document = StAX2DOM.readDoc(documentBuilderFactory.newDocumentBuilder(), xmlStreamReader);

            //header element must still be there
            NodeList nodeList = document.getElementsByTagNameNS(WSSConstants.TAG_dsig_Signature.getNamespaceURI(), WSSConstants.TAG_dsig_Signature.getLocalPart());
            Assert.assertEquals(nodeList.getLength(), 1);
        }
    }

    @Test
    public void testSAML2AuthzAssertionOutbound() throws Exception {

        ByteArrayOutputStream baos = new ByteArrayOutputStream();
        {
            WSSSecurityProperties securityProperties = new WSSSecurityProperties();
            List<WSSConstants.Action> actions = new ArrayList<WSSConstants.Action>();
            actions.add(WSSConstants.SAML_TOKEN_UNSIGNED);
            securityProperties.setActions(actions);
            SAMLCallbackHandlerImpl callbackHandler = new SAMLCallbackHandlerImpl();
            callbackHandler.setSamlVersion(Version.SAML_20);
            callbackHandler.setStatement(SAMLCallbackHandlerImpl.Statement.AUTHZ);
            callbackHandler.setIssuer("www.example.com");
            callbackHandler.setSignAssertion(false);
            callbackHandler.setResource("http://resource.org");
            securityProperties.setSamlCallbackHandler(callbackHandler);

            OutboundWSSec wsSecOut = WSSec.getOutboundWSSec(securityProperties);
            XMLStreamWriter xmlStreamWriter = wsSecOut.processOutMessage(baos, "UTF-8", new ArrayList<SecurityEvent>());
            XMLStreamReader xmlStreamReader = xmlInputFactory.createXMLStreamReader(this.getClass().getClassLoader().getResourceAsStream("testdata/plain-soap-1.1.xml"));
            XmlReaderToWriter.writeAll(xmlStreamReader, xmlStreamWriter);
            xmlStreamWriter.close();

            Document document = documentBuilderFactory.newDocumentBuilder().parse(new ByteArrayInputStream(baos.toByteArray()));
            NodeList nodeList = document.getElementsByTagNameNS(WSSConstants.TAG_dsig_Signature.getNamespaceURI(), WSSConstants.TAG_dsig_Signature.getLocalPart());
            Assert.assertEquals(nodeList.getLength(), 0);
        }

        //done signature; now test sig-verification:
        {
            String action = WSHandlerConstants.SAML_TOKEN_UNSIGNED;
            doInboundSecurityWithWSS4J(documentBuilderFactory.newDocumentBuilder().parse(new ByteArrayInputStream(baos.toByteArray())), action);
        }
    }

    @Test
    public void testSAML2AuthzAssertionInbound() throws Exception {

        ByteArrayOutputStream baos = new ByteArrayOutputStream();
        {
            SAML2CallbackHandler callbackHandler = new SAML2CallbackHandler();
            callbackHandler.setStatement(SAML2CallbackHandler.Statement.AUTHZ);
            callbackHandler.setIssuer("www.example.com");
            callbackHandler.setResource("http://resource.org");
            callbackHandler.setSignAssertion(false);

            InputStream sourceDocument = this.getClass().getClassLoader().getResourceAsStream("testdata/plain-soap-1.1.xml");
            String action = WSHandlerConstants.SAML_TOKEN_UNSIGNED + " " + WSHandlerConstants.SIGNATURE;
            Properties properties = new Properties();
            properties.put(WSHandlerConstants.SAML_CALLBACK_REF, callbackHandler);
            properties.setProperty(WSHandlerConstants.SIGNATURE_PARTS, "{Element}{urn:oasis:names:tc:SAML:2.0:assertion}Assertion;{Element}{http://schemas.xmlsoap.org/soap/envelope/}Body;");
            Document securedDocument = doOutboundSecurityWithWSS4J(sourceDocument, action, properties);

            //some test that we can really sure we get what we want from WSS4J
            NodeList nodeList = securedDocument.getElementsByTagNameNS(WSSConstants.TAG_dsig_Signature.getNamespaceURI(), WSSConstants.TAG_dsig_Signature.getLocalPart());
            Assert.assertEquals(nodeList.getLength(), 1);

            javax.xml.transform.Transformer transformer = TRANSFORMER_FACTORY.newTransformer();
            transformer.transform(new DOMSource(securedDocument), new StreamResult(baos));
        }

        //done signature; now test sig-verification:
        {
            WSSSecurityProperties securityProperties = new WSSSecurityProperties();
            securityProperties.loadSignatureVerificationKeystore(this.getClass().getClassLoader().getResource("receiver.jks"), "default".toCharArray());
            securityProperties.setSamlCallbackHandler(new SAMLCallbackHandlerImpl());
            InboundWSSec wsSecIn = WSSec.getInboundWSSec(securityProperties);
            XMLStreamReader xmlStreamReader = wsSecIn.processInMessage(xmlInputFactory.createXMLStreamReader(new ByteArrayInputStream(baos.toByteArray())));

            Document document = StAX2DOM.readDoc(documentBuilderFactory.newDocumentBuilder(), xmlStreamReader);

            //header element must still be there
            NodeList nodeList = document.getElementsByTagNameNS(WSSConstants.TAG_dsig_Signature.getNamespaceURI(), WSSConstants.TAG_dsig_Signature.getLocalPart());
            Assert.assertEquals(nodeList.getLength(), 1);
        }
    }

    /**
     * Test that creates, sends and processes an unsigned SAML 1.1 authentication assertion with
     * a user-specified SubjectNameIDFormat.
     */
    @Test
    public void testSAML1SubjectNameIDFormatOutbound() throws Exception {

        ByteArrayOutputStream baos = new ByteArrayOutputStream();
        {
            WSSSecurityProperties securityProperties = new WSSSecurityProperties();
            List<WSSConstants.Action> actions = new ArrayList<WSSConstants.Action>();
            actions.add(WSSConstants.SAML_TOKEN_UNSIGNED);
            securityProperties.setActions(actions);
            SAMLCallbackHandlerImpl callbackHandler = new SAMLCallbackHandlerImpl();
            callbackHandler.setStatement(SAMLCallbackHandlerImpl.Statement.AUTHN);
            callbackHandler.setIssuer("www.example.com");
            callbackHandler.setSignAssertion(false);
            callbackHandler.setSubjectNameIDFormat(SAML1Constants.NAMEID_FORMAT_EMAIL_ADDRESS);
            securityProperties.setSamlCallbackHandler(callbackHandler);

            OutboundWSSec wsSecOut = WSSec.getOutboundWSSec(securityProperties);
            XMLStreamWriter xmlStreamWriter = wsSecOut.processOutMessage(baos, "UTF-8", new ArrayList<SecurityEvent>());
            XMLStreamReader xmlStreamReader = xmlInputFactory.createXMLStreamReader(this.getClass().getClassLoader().getResourceAsStream("testdata/plain-soap-1.1.xml"));
            XmlReaderToWriter.writeAll(xmlStreamReader, xmlStreamWriter);
            xmlStreamWriter.close();

            Document document = documentBuilderFactory.newDocumentBuilder().parse(new ByteArrayInputStream(baos.toByteArray()));
            NodeList nodeList = document.getElementsByTagNameNS(WSSConstants.TAG_dsig_Signature.getNamespaceURI(), WSSConstants.TAG_dsig_Signature.getLocalPart());
            Assert.assertEquals(nodeList.getLength(), 0);
        }

        //done signature; now test sig-verification:
        {
            String action = WSHandlerConstants.SAML_TOKEN_UNSIGNED;
            doInboundSecurityWithWSS4J(documentBuilderFactory.newDocumentBuilder().parse(new ByteArrayInputStream(baos.toByteArray())), action);
        }
    }

    /**
     * Test that creates, sends and processes an unsigned SAML 2 authentication assertion with
     * a user-specified SubjectNameIDFormat.
     */
    @Test
    public void testSAML2SubjectNameIDFormatOutbound() throws Exception {

        ByteArrayOutputStream baos = new ByteArrayOutputStream();
        {
            WSSSecurityProperties securityProperties = new WSSSecurityProperties();
            List<WSSConstants.Action> actions = new ArrayList<WSSConstants.Action>();
            actions.add(WSSConstants.SAML_TOKEN_UNSIGNED);
            securityProperties.setActions(actions);
            SAMLCallbackHandlerImpl callbackHandler = new SAMLCallbackHandlerImpl();
            callbackHandler.setStatement(SAMLCallbackHandlerImpl.Statement.AUTHN);
            callbackHandler.setSamlVersion(Version.SAML_20);
            callbackHandler.setIssuer("www.example.com");
            callbackHandler.setSignAssertion(false);
            callbackHandler.setSubjectNameIDFormat(SAML1Constants.NAMEID_FORMAT_EMAIL_ADDRESS);
            securityProperties.setSamlCallbackHandler(callbackHandler);

            OutboundWSSec wsSecOut = WSSec.getOutboundWSSec(securityProperties);
            XMLStreamWriter xmlStreamWriter = wsSecOut.processOutMessage(baos, "UTF-8", new ArrayList<SecurityEvent>());
            XMLStreamReader xmlStreamReader = xmlInputFactory.createXMLStreamReader(this.getClass().getClassLoader().getResourceAsStream("testdata/plain-soap-1.1.xml"));
            XmlReaderToWriter.writeAll(xmlStreamReader, xmlStreamWriter);
            xmlStreamWriter.close();

            Document document = documentBuilderFactory.newDocumentBuilder().parse(new ByteArrayInputStream(baos.toByteArray()));
            NodeList nodeList = document.getElementsByTagNameNS(WSSConstants.TAG_dsig_Signature.getNamespaceURI(), WSSConstants.TAG_dsig_Signature.getLocalPart());
            Assert.assertEquals(nodeList.getLength(), 0);
        }

        //done signature; now test sig-verification:
        {
            String action = WSHandlerConstants.SAML_TOKEN_UNSIGNED;
            doInboundSecurityWithWSS4J(documentBuilderFactory.newDocumentBuilder().parse(new ByteArrayInputStream(baos.toByteArray())), action);
        }
    }

    /**
     * Test that creates, sends and processes an unsigned SAML 1.1 authentication assertion with
     * a user-specified SubjectLocality statement.
     */
    @Test
    public void testSAML1SubjectLocalityOutbound() throws Exception {

        ByteArrayOutputStream baos = new ByteArrayOutputStream();
        {
            WSSSecurityProperties securityProperties = new WSSSecurityProperties();
            List<WSSConstants.Action> actions = new ArrayList<WSSConstants.Action>();
            actions.add(WSSConstants.SAML_TOKEN_UNSIGNED);
            securityProperties.setActions(actions);
            SAMLCallbackHandlerImpl callbackHandler = new SAMLCallbackHandlerImpl();
            callbackHandler.setStatement(SAMLCallbackHandlerImpl.Statement.AUTHN);
            callbackHandler.setIssuer("www.example.com");
            callbackHandler.setSignAssertion(false);
            callbackHandler.setSubjectLocality("12.34.56.78", "test-dns");
            securityProperties.setSamlCallbackHandler(callbackHandler);

            OutboundWSSec wsSecOut = WSSec.getOutboundWSSec(securityProperties);
            XMLStreamWriter xmlStreamWriter = wsSecOut.processOutMessage(baos, "UTF-8", new ArrayList<SecurityEvent>());
            XMLStreamReader xmlStreamReader = xmlInputFactory.createXMLStreamReader(this.getClass().getClassLoader().getResourceAsStream("testdata/plain-soap-1.1.xml"));
            XmlReaderToWriter.writeAll(xmlStreamReader, xmlStreamWriter);
            xmlStreamWriter.close();

            Document document = documentBuilderFactory.newDocumentBuilder().parse(new ByteArrayInputStream(baos.toByteArray()));
            NodeList nodeList = document.getElementsByTagNameNS(WSSConstants.TAG_dsig_Signature.getNamespaceURI(), WSSConstants.TAG_dsig_Signature.getLocalPart());
            Assert.assertEquals(nodeList.getLength(), 0);
        }

        //done signature; now test sig-verification:
        {
            String action = WSHandlerConstants.SAML_TOKEN_UNSIGNED;
            doInboundSecurityWithWSS4J(documentBuilderFactory.newDocumentBuilder().parse(new ByteArrayInputStream(baos.toByteArray())), action);
        }
    }

    /**
     * Test that creates, sends and processes an unsigned SAML 2 authentication assertion with
     * a user-specified SubjectLocality statement.
     */
    @Test
    public void testSAML2SubjectLocalityOutbound() throws Exception {

        ByteArrayOutputStream baos = new ByteArrayOutputStream();
        {
            WSSSecurityProperties securityProperties = new WSSSecurityProperties();
            List<WSSConstants.Action> actions = new ArrayList<WSSConstants.Action>();
            actions.add(WSSConstants.SAML_TOKEN_UNSIGNED);
            securityProperties.setActions(actions);
            SAMLCallbackHandlerImpl callbackHandler = new SAMLCallbackHandlerImpl();
            callbackHandler.setStatement(SAMLCallbackHandlerImpl.Statement.AUTHN);
            callbackHandler.setIssuer("www.example.com");
            callbackHandler.setSignAssertion(false);
            callbackHandler.setSamlVersion(Version.SAML_20);
            callbackHandler.setSubjectLocality("12.34.56.78", "test-dns");
            securityProperties.setSamlCallbackHandler(callbackHandler);

            OutboundWSSec wsSecOut = WSSec.getOutboundWSSec(securityProperties);
            XMLStreamWriter xmlStreamWriter = wsSecOut.processOutMessage(baos, "UTF-8", new ArrayList<SecurityEvent>());
            XMLStreamReader xmlStreamReader = xmlInputFactory.createXMLStreamReader(this.getClass().getClassLoader().getResourceAsStream("testdata/plain-soap-1.1.xml"));
            XmlReaderToWriter.writeAll(xmlStreamReader, xmlStreamWriter);
            xmlStreamWriter.close();

            Document document = documentBuilderFactory.newDocumentBuilder().parse(new ByteArrayInputStream(baos.toByteArray()));
            NodeList nodeList = document.getElementsByTagNameNS(WSSConstants.TAG_dsig_Signature.getNamespaceURI(), WSSConstants.TAG_dsig_Signature.getLocalPart());
            Assert.assertEquals(nodeList.getLength(), 0);
        }

        //done signature; now test sig-verification:
        {
            String action = WSHandlerConstants.SAML_TOKEN_UNSIGNED;
            doInboundSecurityWithWSS4J(documentBuilderFactory.newDocumentBuilder().parse(new ByteArrayInputStream(baos.toByteArray())), action);
        }
    }

    /**
     * Test that creates, sends and processes an unsigned SAML 1.1 authz assertion with
     * a Resource URI
     */
    @Test
    public void testSAML1ResourceOutbound() throws Exception {

        ByteArrayOutputStream baos = new ByteArrayOutputStream();
        {
            WSSSecurityProperties securityProperties = new WSSSecurityProperties();
            List<WSSConstants.Action> actions = new ArrayList<WSSConstants.Action>();
            actions.add(WSSConstants.SAML_TOKEN_UNSIGNED);
            securityProperties.setActions(actions);
            SAMLCallbackHandlerImpl callbackHandler = new SAMLCallbackHandlerImpl();
            callbackHandler.setStatement(SAMLCallbackHandlerImpl.Statement.AUTHZ);
            callbackHandler.setIssuer("www.example.com");
            callbackHandler.setResource("http://resource.org");
            callbackHandler.setSignAssertion(false);
            securityProperties.setSamlCallbackHandler(callbackHandler);

            OutboundWSSec wsSecOut = WSSec.getOutboundWSSec(securityProperties);
            XMLStreamWriter xmlStreamWriter = wsSecOut.processOutMessage(baos, "UTF-8", new ArrayList<SecurityEvent>());
            XMLStreamReader xmlStreamReader = xmlInputFactory.createXMLStreamReader(this.getClass().getClassLoader().getResourceAsStream("testdata/plain-soap-1.1.xml"));
            XmlReaderToWriter.writeAll(xmlStreamReader, xmlStreamWriter);
            xmlStreamWriter.close();

            Document document = documentBuilderFactory.newDocumentBuilder().parse(new ByteArrayInputStream(baos.toByteArray()));
            NodeList nodeList = document.getElementsByTagNameNS(WSSConstants.TAG_dsig_Signature.getNamespaceURI(), WSSConstants.TAG_dsig_Signature.getLocalPart());
            Assert.assertEquals(nodeList.getLength(), 0);
        }

        //done signature; now test sig-verification:
        {
            String action = WSHandlerConstants.SAML_TOKEN_UNSIGNED;
            doInboundSecurityWithWSS4J(documentBuilderFactory.newDocumentBuilder().parse(new ByteArrayInputStream(baos.toByteArray())), action);
        }
    }


    /**
     * Test that creates, sends and processes an unsigned SAML 2 attribute assertion. The attributeValue
     * has a custom XMLObject (not a String) value.
     */
    @Test
    @SuppressWarnings("unchecked")
    public void testSAML2AttrAssertionCustomAttributeOutbound() throws Exception {

        ByteArrayOutputStream baos = new ByteArrayOutputStream();
        {
            WSSSecurityProperties securityProperties = new WSSSecurityProperties();
            List<WSSConstants.Action> actions = new ArrayList<WSSConstants.Action>();
            actions.add(WSSConstants.SAML_TOKEN_UNSIGNED);
            securityProperties.setActions(actions);
            SAMLCallbackHandlerImpl callbackHandler = new SAMLCallbackHandlerImpl();
            callbackHandler.setStatement(SAMLCallbackHandlerImpl.Statement.ATTR);
            callbackHandler.setIssuer("www.example.com");
            callbackHandler.setSignAssertion(false);
            callbackHandler.setSamlVersion(Version.SAML_20);

            // Create and add a custom Attribute (conditions Object)
            XMLObjectBuilderFactory builderFactory = XMLObjectProviderRegistrySupport.getBuilderFactory();

            SAMLObjectBuilder<Conditions> conditionsV2Builder =
                    (SAMLObjectBuilder<Conditions>) builderFactory.getBuilder(Conditions.DEFAULT_ELEMENT_NAME);
            Conditions conditions = conditionsV2Builder.buildObject();
            DateTime newNotBefore = new DateTime();
            conditions.setNotBefore(newNotBefore);
            conditions.setNotOnOrAfter(newNotBefore.plusMinutes(5));

            XMLObjectBuilder<XSAny> xsAnyBuilder = 
                (XMLObjectBuilder<XSAny>)builderFactory.getBuilder(XSAny.TYPE_NAME);
            XSAny attributeValue = xsAnyBuilder.buildObject(AttributeValue.DEFAULT_ELEMENT_NAME);
            attributeValue.getUnknownXMLObjects().add(conditions);

            List<Object> attributeValues = new ArrayList<Object>();
            attributeValues.add(attributeValue);
            callbackHandler.setCustomAttributeValues(attributeValues);
            
            securityProperties.setSamlCallbackHandler(callbackHandler);

            OutboundWSSec wsSecOut = WSSec.getOutboundWSSec(securityProperties);
            XMLStreamWriter xmlStreamWriter = wsSecOut.processOutMessage(baos, "UTF-8", new ArrayList<SecurityEvent>());
            XMLStreamReader xmlStreamReader = xmlInputFactory.createXMLStreamReader(this.getClass().getClassLoader().getResourceAsStream("testdata/plain-soap-1.1.xml"));
            XmlReaderToWriter.writeAll(xmlStreamReader, xmlStreamWriter);
            xmlStreamWriter.close();

            Document document = documentBuilderFactory.newDocumentBuilder().parse(new ByteArrayInputStream(baos.toByteArray()));
            NodeList nodeList = document.getElementsByTagNameNS(WSSConstants.TAG_dsig_Signature.getNamespaceURI(), WSSConstants.TAG_dsig_Signature.getLocalPart());
            Assert.assertEquals(nodeList.getLength(), 0);
        }

        //done signature; now test sig-verification:
        {
            String action = WSHandlerConstants.SAML_TOKEN_UNSIGNED;
            doInboundSecurityWithWSS4J(documentBuilderFactory.newDocumentBuilder().parse(new ByteArrayInputStream(baos.toByteArray())), action);
        }
    }

    @Test
    public void testSAML1AuthnAssertionPropertiesOutbound() throws Exception {

        ByteArrayOutputStream baos = new ByteArrayOutputStream();
        {
            Map<String, Object> config = new HashMap<String, Object>();
            config.put(ConfigurationConstants.ACTION, ConfigurationConstants.SAML_TOKEN_UNSIGNED);

            SAMLCallbackHandlerImpl callbackHandler = new SAMLCallbackHandlerImpl();
            callbackHandler.setStatement(SAMLCallbackHandlerImpl.Statement.AUTHN);
            callbackHandler.setIssuer("www.example.com");
            callbackHandler.setSignAssertion(false);
            config.put(ConfigurationConstants.SAML_CALLBACK_REF, callbackHandler);

            WSSSecurityProperties securityProperties = ConfigurationConverter.convert(config);
            OutboundWSSec wsSecOut = WSSec.getOutboundWSSec(securityProperties);
            XMLStreamWriter xmlStreamWriter = wsSecOut.processOutMessage(baos, "UTF-8", new ArrayList<SecurityEvent>());
            XMLStreamReader xmlStreamReader = xmlInputFactory.createXMLStreamReader(this.getClass().getClassLoader().getResourceAsStream("testdata/plain-soap-1.1.xml"));
            XmlReaderToWriter.writeAll(xmlStreamReader, xmlStreamWriter);
            xmlStreamWriter.close();

            Document document = documentBuilderFactory.newDocumentBuilder().parse(new ByteArrayInputStream(baos.toByteArray()));
            NodeList nodeList = document.getElementsByTagNameNS(WSSConstants.TAG_dsig_Signature.getNamespaceURI(), WSSConstants.TAG_dsig_Signature.getLocalPart());
            Assert.assertEquals(nodeList.getLength(), 0);
        }

        //done signature; now test sig-verification:
        {
            String action = WSHandlerConstants.SAML_TOKEN_UNSIGNED;
            doInboundSecurityWithWSS4J(documentBuilderFactory.newDocumentBuilder().parse(new ByteArrayInputStream(baos.toByteArray())), action);
        }
    }

    @Test
    public void testSAML1AuthnAssertionPropertiesInbound() throws Exception {

        ByteArrayOutputStream baos = new ByteArrayOutputStream();
        {
            SAML1CallbackHandler callbackHandler = new SAML1CallbackHandler();
            callbackHandler.setStatement(SAML1CallbackHandler.Statement.AUTHN);
            callbackHandler.setIssuer("www.example.com");
            callbackHandler.setSignAssertion(false);

            InputStream sourceDocument = this.getClass().getClassLoader().getResourceAsStream("testdata/plain-soap-1.1.xml");
            String action = WSHandlerConstants.SAML_TOKEN_UNSIGNED + " " + WSHandlerConstants.SIGNATURE;
            Properties properties = new Properties();
            properties.put(WSHandlerConstants.SAML_CALLBACK_REF, callbackHandler);
            properties.setProperty(WSHandlerConstants.SIGNATURE_PARTS, "{Element}{urn:oasis:names:tc:SAML:1.0:assertion}Assertion;{Element}{http://schemas.xmlsoap.org/soap/envelope/}Body;");
            Document securedDocument = doOutboundSecurityWithWSS4J(sourceDocument, action, properties);

            //some test that we can really sure we get what we want from WSS4J
            NodeList nodeList = securedDocument.getElementsByTagNameNS(WSSConstants.TAG_dsig_Signature.getNamespaceURI(), WSSConstants.TAG_dsig_Signature.getLocalPart());
            Assert.assertEquals(nodeList.getLength(), 1);

            javax.xml.transform.Transformer transformer = TRANSFORMER_FACTORY.newTransformer();
            transformer.transform(new DOMSource(securedDocument), new StreamResult(baos));
        }

        //done signature; now test sig-verification:
        {
            Map<String, Object> config = new HashMap<String, Object>();
            config.put(ConfigurationConstants.ACTION, ConfigurationConstants.SAML_TOKEN_UNSIGNED);
            config.put(ConfigurationConstants.SIG_VER_PROP_FILE, "receiver-crypto.properties");

            WSSSecurityProperties securityProperties = ConfigurationConverter.convert(config);
            InboundWSSec wsSecIn = WSSec.getInboundWSSec(securityProperties);
            XMLStreamReader xmlStreamReader = wsSecIn.processInMessage(xmlInputFactory.createXMLStreamReader(new ByteArrayInputStream(baos.toByteArray())));

            Document document = StAX2DOM.readDoc(documentBuilderFactory.newDocumentBuilder(), xmlStreamReader);

            //header element must still be there
            NodeList nodeList = document.getElementsByTagNameNS(WSSConstants.TAG_dsig_Signature.getNamespaceURI(), WSSConstants.TAG_dsig_Signature.getLocalPart());
            Assert.assertEquals(nodeList.getLength(), 1);
        }
    }
    
    /**
     * Test that creates, sends and processes an unsigned SAML 2 authentication assertion, which
     * is encrypted in a saml2:EncryptedAssertion Element in the security header
     */
    @org.junit.Test
    public void testSAML2EncryptedAssertion() throws Exception {

        ByteArrayOutputStream baos = new ByteArrayOutputStream();
        Crypto crypto = CryptoFactory.getInstance("wss40.properties");
        {
            InputStream sourceDocument = this.getClass().getClassLoader().getResourceAsStream("testdata/plain-soap-1.1.xml");
            
            SAML2CallbackHandler callbackHandler = new SAML2CallbackHandler();
            callbackHandler.setStatement(SAML2CallbackHandler.Statement.AUTHN);
            callbackHandler.setIssuer("www.example.com");
            
            SAMLCallback samlCallback = new SAMLCallback();
            SAMLUtil.doSAMLCallback(callbackHandler, samlCallback);
            SamlAssertionWrapper samlAssertion = new SamlAssertionWrapper(samlCallback);

            WSSecSAMLToken wsSign = new WSSecSAMLToken();

            Document doc = SOAPUtil.toSOAPPart(sourceDocument);
            WSSecHeader secHeader = new WSSecHeader();
            secHeader.insertSecurityHeader(doc);
            
            wsSign.prepare(doc, samlAssertion);
            
            // Get the Element + add it to the security header as an EncryptedAssertion
            Element assertionElement = wsSign.getElement();
            Element encryptedAssertionElement = 
                doc.createElementNS(WSConstants.SAML2_NS, WSConstants.ENCRYPED_ASSERTION_LN);
            encryptedAssertionElement.appendChild(assertionElement);
            secHeader.getSecurityHeader().appendChild(encryptedAssertionElement);
            
            // Encrypt the Assertion
            KeyGenerator keygen = KeyGenerator.getInstance("AES");
            keygen.init(128);
            SecretKey secretKey = keygen.generateKey();
            CryptoType cryptoType = new CryptoType(CryptoType.TYPE.ALIAS);
            cryptoType.setAlias("wss40");
            X509Certificate[] certs = crypto.getX509Certificates(cryptoType);
            assertTrue(certs != null && certs.length > 0 && certs[0] != null);
            
            encryptElement(doc, assertionElement, WSConstants.AES_128, secretKey,
                    WSConstants.KEYTRANSPORT_RSAOEP, certs[0], false);
            
            javax.xml.transform.Transformer transformer = TRANSFORMER_FACTORY.newTransformer();
            transformer.transform(new DOMSource(doc), new StreamResult(baos));
        }

        {
            WSSSecurityProperties securityProperties = new WSSSecurityProperties();
            securityProperties.setDecryptionCrypto(crypto);
            securityProperties.setCallbackHandler(new KeystoreCallbackHandler());
            InboundWSSec wsSecIn = WSSec.getInboundWSSec(securityProperties);
            XMLStreamReader xmlStreamReader = wsSecIn.processInMessage(xmlInputFactory.createXMLStreamReader(new ByteArrayInputStream(baos.toByteArray())));

            Document document = StAX2DOM.readDoc(documentBuilderFactory.newDocumentBuilder(), xmlStreamReader);

            // Decrypted Assertion element must be there
            NodeList nodeList = 
                document.getElementsByTagNameNS(WSSConstants.TAG_saml2_Assertion.getNamespaceURI(), WSSConstants.TAG_saml2_Assertion.getLocalPart());
            Assert.assertEquals(nodeList.getLength(), 1);
        }
    }
    
    @Test
    public void testRequiredSubjectConfirmationMethod() throws Exception {

        ByteArrayOutputStream baos = new ByteArrayOutputStream();
        {
            SAML2CallbackHandler callbackHandler = new SAML2CallbackHandler();
            callbackHandler.setStatement(SAML2CallbackHandler.Statement.AUTHN);
            callbackHandler.setIssuer("www.example.com");
            callbackHandler.setSignAssertion(false);

            InputStream sourceDocument = this.getClass().getClassLoader().getResourceAsStream("testdata/plain-soap-1.1.xml");
            String action = WSHandlerConstants.SAML_TOKEN_UNSIGNED + " " + WSHandlerConstants.SIGNATURE;
            Properties properties = new Properties();
            properties.put(WSHandlerConstants.SAML_CALLBACK_REF, callbackHandler);
            properties.setProperty(WSHandlerConstants.SIGNATURE_PARTS, "{Element}{urn:oasis:names:tc:SAML:2.0:assertion}Assertion;{Element}{http://schemas.xmlsoap.org/soap/envelope/}Body;");
            Document securedDocument = doOutboundSecurityWithWSS4J(sourceDocument, action, properties);

            //some test that we can really sure we get what we want from WSS4J
            NodeList nodeList = securedDocument.getElementsByTagNameNS(WSSConstants.TAG_dsig_Signature.getNamespaceURI(), WSSConstants.TAG_dsig_Signature.getLocalPart());
            Assert.assertEquals(nodeList.getLength(), 1);

            javax.xml.transform.Transformer transformer = TRANSFORMER_FACTORY.newTransformer();
            transformer.transform(new DOMSource(securedDocument), new StreamResult(baos));
        }

        // Test that we have a SenderVouches assertion
        {
            WSSSecurityProperties securityProperties = new WSSSecurityProperties();
            securityProperties.loadSignatureVerificationKeystore(this.getClass().getClassLoader().getResource("receiver.jks"), "default".toCharArray());
            securityProperties.setSamlCallbackHandler(new SAMLCallbackHandlerImpl());
            
            SamlTokenValidatorImpl validator = new SamlTokenValidatorImpl();
            validator.setRequiredSubjectConfirmationMethod(SAML2Constants.CONF_SENDER_VOUCHES);
            securityProperties.addValidator(WSSConstants.TAG_saml2_Assertion, validator);
            securityProperties.addValidator(WSSConstants.TAG_saml_Assertion, validator);
            
            InboundWSSec wsSecIn = WSSec.getInboundWSSec(securityProperties);
            XMLStreamReader xmlStreamReader = wsSecIn.processInMessage(xmlInputFactory.createXMLStreamReader(new ByteArrayInputStream(baos.toByteArray())));

            Document document = StAX2DOM.readDoc(documentBuilderFactory.newDocumentBuilder(), xmlStreamReader);

            //header element must still be there
            NodeList nodeList = document.getElementsByTagNameNS(WSSConstants.TAG_dsig_Signature.getNamespaceURI(), WSSConstants.TAG_dsig_Signature.getLocalPart());
            Assert.assertEquals(nodeList.getLength(), 1);
        }
        
        baos = new ByteArrayOutputStream();
        // Now create a Bearer assertion
        {
            SAML2CallbackHandler callbackHandler = new SAML2CallbackHandler();
            callbackHandler.setStatement(SAML2CallbackHandler.Statement.AUTHN);
            callbackHandler.setConfirmationMethod(SAML2Constants.CONF_BEARER);
            callbackHandler.setIssuer("www.example.com");
            callbackHandler.setSignAssertion(false);

            InputStream sourceDocument = this.getClass().getClassLoader().getResourceAsStream("testdata/plain-soap-1.1.xml");
            String action = WSHandlerConstants.SAML_TOKEN_UNSIGNED + " " + WSHandlerConstants.SIGNATURE;
            Properties properties = new Properties();
            properties.put(WSHandlerConstants.SAML_CALLBACK_REF, callbackHandler);
            properties.setProperty(WSHandlerConstants.SIGNATURE_PARTS, "{Element}{urn:oasis:names:tc:SAML:2.0:assertion}Assertion;{Element}{http://schemas.xmlsoap.org/soap/envelope/}Body;");
            Document securedDocument = doOutboundSecurityWithWSS4J(sourceDocument, action, properties);

            //some test that we can really sure we get what we want from WSS4J
            NodeList nodeList = securedDocument.getElementsByTagNameNS(WSSConstants.TAG_dsig_Signature.getNamespaceURI(), WSSConstants.TAG_dsig_Signature.getLocalPart());
            Assert.assertEquals(nodeList.getLength(), 1);

            javax.xml.transform.Transformer transformer = TRANSFORMER_FACTORY.newTransformer();
            transformer.transform(new DOMSource(securedDocument), new StreamResult(baos));
        }

        // Test that we have a SenderVouches assertion
        {
            WSSSecurityProperties securityProperties = new WSSSecurityProperties();
            securityProperties.loadSignatureVerificationKeystore(this.getClass().getClassLoader().getResource("receiver.jks"), "default".toCharArray());
            securityProperties.setSamlCallbackHandler(new SAMLCallbackHandlerImpl());
            
            SamlTokenValidatorImpl validator = new SamlTokenValidatorImpl();
            validator.setRequiredSubjectConfirmationMethod(SAML2Constants.CONF_SENDER_VOUCHES);
            securityProperties.addValidator(WSSConstants.TAG_saml2_Assertion, validator);
            securityProperties.addValidator(WSSConstants.TAG_saml_Assertion, validator);
            
            InboundWSSec wsSecIn = WSSec.getInboundWSSec(securityProperties);
            XMLStreamReader xmlStreamReader = wsSecIn.processInMessage(xmlInputFactory.createXMLStreamReader(new ByteArrayInputStream(baos.toByteArray())));

            try {
                StAX2DOM.readDoc(documentBuilderFactory.newDocumentBuilder(), xmlStreamReader);
                fail("Failure expected on a Bearer assertion");
            }  catch (XMLStreamException e) {
                // expected
            }
        }
    }
    
    @Test
    public void testStandardSubjectConfirmationMethod() throws Exception {

        ByteArrayOutputStream baos = new ByteArrayOutputStream();
        {
            SAML2CallbackHandler callbackHandler = new SAML2CallbackHandler();
            callbackHandler.setStatement(SAML2CallbackHandler.Statement.AUTHN);
            callbackHandler.setIssuer("www.example.com");
            callbackHandler.setConfirmationMethod("urn:oasis:names:tc:SAML:2.0:cm:custom");
            callbackHandler.setSignAssertion(false);

            InputStream sourceDocument = this.getClass().getClassLoader().getResourceAsStream("testdata/plain-soap-1.1.xml");
            String action = WSHandlerConstants.SAML_TOKEN_UNSIGNED + " " + WSHandlerConstants.SIGNATURE;
            Properties properties = new Properties();
            properties.put(WSHandlerConstants.SAML_CALLBACK_REF, callbackHandler);
            properties.setProperty(WSHandlerConstants.SIGNATURE_PARTS, "{Element}{urn:oasis:names:tc:SAML:2.0:assertion}Assertion;{Element}{http://schemas.xmlsoap.org/soap/envelope/}Body;");
            Document securedDocument = doOutboundSecurityWithWSS4J(sourceDocument, action, properties);

            //some test that we can really sure we get what we want from WSS4J
            NodeList nodeList = securedDocument.getElementsByTagNameNS(WSSConstants.TAG_dsig_Signature.getNamespaceURI(), WSSConstants.TAG_dsig_Signature.getLocalPart());
            Assert.assertEquals(nodeList.getLength(), 1);

            javax.xml.transform.Transformer transformer = TRANSFORMER_FACTORY.newTransformer();
            transformer.transform(new DOMSource(securedDocument), new StreamResult(baos));
        }

        // Validate
        {
            WSSSecurityProperties securityProperties = new WSSSecurityProperties();
            securityProperties.loadSignatureVerificationKeystore(this.getClass().getClassLoader().getResource("receiver.jks"), "default".toCharArray());
            securityProperties.setSamlCallbackHandler(new SAMLCallbackHandlerImpl());
            
            InboundWSSec wsSecIn = WSSec.getInboundWSSec(securityProperties);
            XMLStreamReader xmlStreamReader = wsSecIn.processInMessage(xmlInputFactory.createXMLStreamReader(new ByteArrayInputStream(baos.toByteArray())));

            try {
                StAX2DOM.readDoc(documentBuilderFactory.newDocumentBuilder(), xmlStreamReader);
                fail("Failure expected on an unknown subject confirmation method");
            }  catch (XMLStreamException e) {
                // expected
            }
        }
        
        // Validate again - disable the standard subject confirmation method check
        {
            WSSSecurityProperties securityProperties = new WSSSecurityProperties();
            securityProperties.loadSignatureVerificationKeystore(this.getClass().getClassLoader().getResource("receiver.jks"), "default".toCharArray());
            securityProperties.setSamlCallbackHandler(new SAMLCallbackHandlerImpl());
            
            SamlTokenValidatorImpl validator = new SamlTokenValidatorImpl();
            validator.setRequireStandardSubjectConfirmationMethod(false);
            securityProperties.addValidator(WSSConstants.TAG_saml2_Assertion, validator);
            securityProperties.addValidator(WSSConstants.TAG_saml_Assertion, validator);
            
            InboundWSSec wsSecIn = WSSec.getInboundWSSec(securityProperties);
            XMLStreamReader xmlStreamReader = wsSecIn.processInMessage(xmlInputFactory.createXMLStreamReader(new ByteArrayInputStream(baos.toByteArray())));

            StAX2DOM.readDoc(documentBuilderFactory.newDocumentBuilder(), xmlStreamReader);
        }
    }
    
    @Test
    public void testUnsignedBearer() throws Exception {

        ByteArrayOutputStream baos = new ByteArrayOutputStream();
        {
            SAML2CallbackHandler callbackHandler = new SAML2CallbackHandler();
            callbackHandler.setStatement(SAML2CallbackHandler.Statement.AUTHN);
            callbackHandler.setIssuer("www.example.com");
            callbackHandler.setConfirmationMethod(SAML2Constants.CONF_BEARER);
            callbackHandler.setSignAssertion(false);

            InputStream sourceDocument = this.getClass().getClassLoader().getResourceAsStream("testdata/plain-soap-1.1.xml");
            String action = WSHandlerConstants.SAML_TOKEN_UNSIGNED + " " + WSHandlerConstants.SIGNATURE;
            Properties properties = new Properties();
            properties.put(WSHandlerConstants.SAML_CALLBACK_REF, callbackHandler);
            properties.setProperty(WSHandlerConstants.SIGNATURE_PARTS, "{Element}{urn:oasis:names:tc:SAML:2.0:assertion}Assertion;{Element}{http://schemas.xmlsoap.org/soap/envelope/}Body;");
            Document securedDocument = doOutboundSecurityWithWSS4J(sourceDocument, action, properties);

            //some test that we can really sure we get what we want from WSS4J
            NodeList nodeList = securedDocument.getElementsByTagNameNS(WSSConstants.TAG_dsig_Signature.getNamespaceURI(), WSSConstants.TAG_dsig_Signature.getLocalPart());
            Assert.assertEquals(nodeList.getLength(), 1);

            javax.xml.transform.Transformer transformer = TRANSFORMER_FACTORY.newTransformer();
            transformer.transform(new DOMSource(securedDocument), new StreamResult(baos));
        }

        // Validate
        {
            WSSSecurityProperties securityProperties = new WSSSecurityProperties();
            securityProperties.loadSignatureVerificationKeystore(this.getClass().getClassLoader().getResource("receiver.jks"), "default".toCharArray());
            securityProperties.setSamlCallbackHandler(new SAMLCallbackHandlerImpl());
            
            InboundWSSec wsSecIn = WSSec.getInboundWSSec(securityProperties);
            XMLStreamReader xmlStreamReader = wsSecIn.processInMessage(xmlInputFactory.createXMLStreamReader(new ByteArrayInputStream(baos.toByteArray())));

            try {
                StAX2DOM.readDoc(documentBuilderFactory.newDocumentBuilder(), xmlStreamReader);
                fail("Failure expected on an unsigned bearer token");
            }  catch (XMLStreamException e) {
                // expected
            }
        }
        
        // Validate again - disable the signed Bearer check
        {
            WSSSecurityProperties securityProperties = new WSSSecurityProperties();
            securityProperties.loadSignatureVerificationKeystore(this.getClass().getClassLoader().getResource("receiver.jks"), "default".toCharArray());
            securityProperties.setSamlCallbackHandler(new SAMLCallbackHandlerImpl());
            
            SamlTokenValidatorImpl validator = new SamlTokenValidatorImpl();
            validator.setRequireBearerSignature(false);
            securityProperties.addValidator(WSSConstants.TAG_saml2_Assertion, validator);
            securityProperties.addValidator(WSSConstants.TAG_saml_Assertion, validator);
            
            InboundWSSec wsSecIn = WSSec.getInboundWSSec(securityProperties);
            XMLStreamReader xmlStreamReader = wsSecIn.processInMessage(xmlInputFactory.createXMLStreamReader(new ByteArrayInputStream(baos.toByteArray())));

            StAX2DOM.readDoc(documentBuilderFactory.newDocumentBuilder(), xmlStreamReader);
        }
    }
    
    private void encryptElement(
        Document document,
        Element elementToEncrypt,
        String algorithm,
        Key encryptingKey,
        String keyTransportAlgorithm,
        X509Certificate wrappingCert,
        boolean content
    ) throws Exception {
        XMLCipher cipher = XMLCipher.getInstance(algorithm);
        cipher.init(XMLCipher.ENCRYPT_MODE, encryptingKey);

        if (wrappingCert != null) {
            XMLCipher newCipher = XMLCipher.getInstance(keyTransportAlgorithm);
            newCipher.init(XMLCipher.WRAP_MODE, wrappingCert.getPublicKey());

            EncryptedKey encryptedKey = newCipher.encryptKey(document, encryptingKey);
            // Create a KeyInfo for the EncryptedKey
            KeyInfo encryptedKeyKeyInfo = encryptedKey.getKeyInfo();
            if (encryptedKeyKeyInfo == null) {
                encryptedKeyKeyInfo = new KeyInfo(document);
                encryptedKeyKeyInfo.getElement().setAttributeNS(
                    "http://www.w3.org/2000/xmlns/", "xmlns:dsig", "http://www.w3.org/2000/09/xmldsig#"
                );
                encryptedKey.setKeyInfo(encryptedKeyKeyInfo);
            }

            SecurityTokenReference securityTokenReference = new SecurityTokenReference(document);
            securityTokenReference.addWSSENamespace();
            securityTokenReference.setKeyIdentifierSKI(wrappingCert, null);
            encryptedKeyKeyInfo.addUnknownElement(securityTokenReference.getElement());

            // Create a KeyInfo for the EncryptedData
            EncryptedData builder = cipher.getEncryptedData();
            KeyInfo builderKeyInfo = builder.getKeyInfo();
            if (builderKeyInfo == null) {
                builderKeyInfo = new KeyInfo(document);
                builderKeyInfo.getElement().setAttributeNS(
                    "http://www.w3.org/2000/xmlns/", "xmlns:dsig", "http://www.w3.org/2000/09/xmldsig#"
                );
                builder.setKeyInfo(builderKeyInfo);
            }

            builderKeyInfo.add(encryptedKey);
        }

        cipher.doFinal(document, elementToEncrypt, content);
    }
}<|MERGE_RESOLUTION|>--- conflicted
+++ resolved
@@ -28,12 +28,12 @@
 import org.apache.wss4j.common.saml.bean.Version;
 import org.apache.wss4j.common.saml.builder.SAML1Constants;
 import org.apache.wss4j.common.saml.builder.SAML2Constants;
-import org.apache.wss4j.common.token.SecurityTokenReference;
 import org.apache.wss4j.dom.WSConstants;
 import org.apache.wss4j.dom.common.KeystoreCallbackHandler;
 import org.apache.wss4j.dom.handler.WSHandlerConstants;
 import org.apache.wss4j.dom.message.WSSecHeader;
 import org.apache.wss4j.dom.message.WSSecSAMLToken;
+import org.apache.wss4j.dom.message.token.SecurityTokenReference;
 import org.apache.wss4j.stax.ConfigurationConverter;
 import org.apache.wss4j.stax.WSSec;
 import org.apache.wss4j.stax.ext.InboundWSSec;
@@ -53,15 +53,6 @@
 import org.joda.time.DateTime;
 import org.junit.Assert;
 import org.junit.Test;
-<<<<<<< HEAD
-import org.opensaml.core.xml.XMLObjectBuilder;
-import org.opensaml.core.xml.XMLObjectBuilderFactory;
-import org.opensaml.core.xml.config.XMLObjectProviderRegistrySupport;
-import org.opensaml.core.xml.schema.XSAny;
-import org.opensaml.saml.common.SAMLObjectBuilder;
-import org.opensaml.saml.saml2.core.AttributeValue;
-import org.opensaml.saml.saml2.core.Conditions;
-=======
 import org.opensaml.Configuration;
 import org.opensaml.common.SAMLObjectBuilder;
 import org.opensaml.saml2.core.AttributeValue;
@@ -69,7 +60,6 @@
 import org.opensaml.xml.XMLObjectBuilder;
 import org.opensaml.xml.XMLObjectBuilderFactory;
 import org.opensaml.xml.schema.XSAny;
->>>>>>> d886cd0c
 import org.w3c.dom.Document;
 import org.w3c.dom.Element;
 import org.w3c.dom.NodeList;
@@ -760,7 +750,7 @@
             callbackHandler.setSamlVersion(Version.SAML_20);
 
             // Create and add a custom Attribute (conditions Object)
-            XMLObjectBuilderFactory builderFactory = XMLObjectProviderRegistrySupport.getBuilderFactory();
+            XMLObjectBuilderFactory builderFactory = Configuration.getBuilderFactory();
 
             SAMLObjectBuilder<Conditions> conditionsV2Builder =
                     (SAMLObjectBuilder<Conditions>) builderFactory.getBuilder(Conditions.DEFAULT_ELEMENT_NAME);
@@ -769,8 +759,7 @@
             conditions.setNotBefore(newNotBefore);
             conditions.setNotOnOrAfter(newNotBefore.plusMinutes(5));
 
-            XMLObjectBuilder<XSAny> xsAnyBuilder = 
-                (XMLObjectBuilder<XSAny>)builderFactory.getBuilder(XSAny.TYPE_NAME);
+            XMLObjectBuilder<XSAny> xsAnyBuilder = builderFactory.getBuilder(XSAny.TYPE_NAME);
             XSAny attributeValue = xsAnyBuilder.buildObject(AttributeValue.DEFAULT_ELEMENT_NAME);
             attributeValue.getUnknownXMLObjects().add(conditions);
 
