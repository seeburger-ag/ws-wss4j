--- conflicted
+++ resolved
@@ -21,20 +21,14 @@
     <parent>
         <groupId>org.apache.wss4j</groupId>
         <artifactId>wss4j-parent</artifactId>
-<<<<<<< HEAD
-        <version>2.1.1-SNAPSHOT</version>
-=======
         <version>2.0.4</version>
->>>>>>> d886cd0c
         <relativePath>../parent/pom.xml</relativePath>
     </parent>
     <modelVersion>4.0.0</modelVersion>
 
+    <groupId>org.apache.wss4j</groupId>
     <artifactId>wss4j-bindings</artifactId>
-<<<<<<< HEAD
-=======
     <version>2.0.4</version>
->>>>>>> d886cd0c
     <name>Apache WSS4J WS-Security Bindings</name>
 
     <properties>
@@ -45,6 +39,7 @@
         <dependency>
             <groupId>org.apache.santuario</groupId>
             <artifactId>xmlsec</artifactId>
+            <version>${xmlsec.version}</version>
         </dependency>
     </dependencies>
 
